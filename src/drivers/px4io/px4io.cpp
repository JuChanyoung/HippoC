/****************************************************************************
 *
 *   Copyright (c) 2012-2014 PX4 Development Team. All rights reserved.
 *
 * Redistribution and use in source and binary forms, with or without
 * modification, are permitted provided that the following conditions
 * are met:
 *
 * 1. Redistributions of source code must retain the above copyright
 *    notice, this list of conditions and the following disclaimer.
 * 2. Redistributions in binary form must reproduce the above copyright
 *    notice, this list of conditions and the following disclaimer in
 *    the documentation and/or other materials provided with the
 *    distribution.
 * 3. Neither the name PX4 nor the names of its contributors may be
 *    used to endorse or promote products derived from this software
 *    without specific prior written permission.
 *
 * THIS SOFTWARE IS PROVIDED BY THE COPYRIGHT HOLDERS AND CONTRIBUTORS
 * "AS IS" AND ANY EXPRESS OR IMPLIED WARRANTIES, INCLUDING, BUT NOT
 * LIMITED TO, THE IMPLIED WARRANTIES OF MERCHANTABILITY AND FITNESS
 * FOR A PARTICULAR PURPOSE ARE DISCLAIMED. IN NO EVENT SHALL THE
 * COPYRIGHT OWNER OR CONTRIBUTORS BE LIABLE FOR ANY DIRECT, INDIRECT,
 * INCIDENTAL, SPECIAL, EXEMPLARY, OR CONSEQUENTIAL DAMAGES (INCLUDING,
 * BUT NOT LIMITED TO, PROCUREMENT OF SUBSTITUTE GOODS OR SERVICES; LOSS
 * OF USE, DATA, OR PROFITS; OR BUSINESS INTERRUPTION) HOWEVER CAUSED
 * AND ON ANY THEORY OF LIABILITY, WHETHER IN CONTRACT, STRICT
 * LIABILITY, OR TORT (INCLUDING NEGLIGENCE OR OTHERWISE) ARISING IN
 * ANY WAY OUT OF THE USE OF THIS SOFTWARE, EVEN IF ADVISED OF THE
 * POSSIBILITY OF SUCH DAMAGE.
 *
 ****************************************************************************/

/**
 * @file px4io.cpp
 * Driver for the PX4IO board.
 *
 * PX4IO is connected via I2C or DMA enabled high-speed UART.
 */

#include <nuttx/config.h>

#include <sys/types.h>
#include <stdint.h>
#include <stdbool.h>
#include <assert.h>
#include <debug.h>
#include <time.h>
#include <queue.h>
#include <errno.h>
#include <string.h>
#include <stdio.h>
#include <stdlib.h>
#include <unistd.h>
#include <fcntl.h>
#include <math.h>
#include <crc32.h>

#include <arch/board/board.h>

#include <drivers/device/device.h>
#include <drivers/drv_rc_input.h>
#include <drivers/drv_pwm_output.h>
#include <drivers/drv_sbus.h>
#include <drivers/drv_gpio.h>
#include <drivers/drv_hrt.h>
#include <drivers/drv_mixer.h>

#include <systemlib/mixer/mixer.h>
#include <systemlib/perf_counter.h>
#include <systemlib/err.h>
#include <systemlib/systemlib.h>
#include <systemlib/scheduling_priorities.h>
#include <systemlib/param/param.h>

#include <uORB/topics/actuator_controls.h>
#include <uORB/topics/actuator_outputs.h>
#include <uORB/topics/actuator_armed.h>
#include <uORB/topics/safety.h>
#include <uORB/topics/vehicle_control_mode.h>
#include <uORB/topics/vehicle_command.h>
#include <uORB/topics/rc_channels.h>
#include <uORB/topics/battery_status.h>
#include <uORB/topics/servorail_status.h>
#include <uORB/topics/parameter_update.h>

#include <debug.h>

#include <mavlink/mavlink_log.h>
#include <modules/px4iofirmware/protocol.h>

#include "uploader.h"

extern device::Device *PX4IO_i2c_interface() weak_function;
extern device::Device *PX4IO_serial_interface() weak_function;

#define PX4IO_SET_DEBUG			_IOC(0xff00, 0)
#define PX4IO_INAIR_RESTART_ENABLE	_IOC(0xff00, 1)
#define PX4IO_REBOOT_BOOTLOADER		_IOC(0xff00, 2)
#define PX4IO_CHECK_CRC			_IOC(0xff00, 3)

#define UPDATE_INTERVAL_MIN		2			// 2 ms	-> 500 Hz
#define ORB_CHECK_INTERVAL		200000		// 200 ms -> 5 Hz
#define IO_POLL_INTERVAL		20000		// 20 ms -> 50 Hz

/**
 * The PX4IO class.
 *
 * Encapsulates PX4FMU to PX4IO communications modeled as file operations.
 */
class PX4IO : public device::CDev
{
public:
	/**
	 * Constructor.
	 *
	 * Initialize all class variables.
	 */
	PX4IO(device::Device *interface);

	/**
	 * Destructor.
	 *
	 * Wait for worker thread to terminate.
	 */
	virtual ~PX4IO();

	/**
	 * Initialize the PX4IO class.
	 *
	 * Retrieve relevant initial system parameters. Initialize PX4IO registers.
	 */
	virtual int		init();

	/**
	 * Detect if a PX4IO is connected.
	 *
	 * Only validate if there is a PX4IO to talk to.
	 */
	virtual int		detect();

	/**
	 * IO Control handler.
	 *
	 * Handle all IOCTL calls to the PX4IO file descriptor.
	 *
	 * @param[in] filp file handle (not used). This function is always called directly through object reference
	 * @param[in] cmd the IOCTL command
	 * @param[in] the IOCTL command parameter (optional)
	 */
	virtual int		ioctl(file *filp, int cmd, unsigned long arg);

	/**
	 * write handler.
	 *
	 * Handle writes to the PX4IO file descriptor.
	 *
	 * @param[in] filp file handle (not used). This function is always called directly through object reference
	 * @param[in] buffer pointer to the data buffer to be written
	 * @param[in] len size in bytes to be written
	 * @return number of bytes written
	 */
	virtual ssize_t		write(file *filp, const char *buffer, size_t len);

	/**
	* Set the update rate for actuator outputs from FMU to IO.
	*
	* @param[in] rate		The rate in Hz actuator outpus are sent to IO.
	* 			Min 10 Hz, max 400 Hz
	*/
	int      		set_update_rate(int rate);

	/**
	* Set the battery current scaling and bias
	*
	* @param[in] amp_per_volt
	* @param[in] amp_bias
	*/
	void      		set_battery_current_scaling(float amp_per_volt, float amp_bias);

	/**
	 * Push failsafe values to IO.
	 *
	 * @param[in] vals	Failsafe control inputs: in us PPM (900 for zero, 1500 for centered, 2100 for full)
	 * @param[in] len	Number of channels, could up to 8
	 */
	int			set_failsafe_values(const uint16_t *vals, unsigned len);

	/**
	 * Disable RC input handling
	 */
	int			disable_rc_handling();

	/**
	 * Print IO status.
	 *
	 * Print all relevant IO status information
	 */
	void			print_status();

	/**
	 * Fetch and print debug console output.
	 */
	int			print_debug();

#ifdef CONFIG_ARCH_BOARD_PX4FMU_V1
	/**
	 * Set the DSM VCC is controlled by relay one flag
	 *
	 * @param[in] enable true=DSM satellite VCC is controlled by relay1, false=DSM satellite VCC not controlled
	 */
	inline void		set_dsm_vcc_ctl(bool enable) {
		_dsm_vcc_ctl = enable;
	};

	/**
	 * Get the DSM VCC is controlled by relay one flag
	 *
	 * @return true=DSM satellite VCC is controlled by relay1, false=DSM satellite VCC not controlled
	 */
	inline bool		get_dsm_vcc_ctl() {
		return _dsm_vcc_ctl;
	};
#endif

	inline uint16_t		system_status() const {return _status;}

private:
	device::Device		*_interface;

	// XXX
	unsigned		_hardware;		///< Hardware revision
	unsigned		_max_actuators;		///< Maximum # of actuators supported by PX4IO
	unsigned		_max_controls;		///< Maximum # of controls supported by PX4IO
	unsigned		_max_rc_input;		///< Maximum receiver channels supported by PX4IO
	unsigned		_max_relays;		///< Maximum relays supported by PX4IO
	unsigned		_max_transfer;		///< Maximum number of I2C transfers supported by PX4IO

	unsigned 		_update_interval;	///< Subscription interval limiting send rate
	bool			_rc_handling_disabled;	///< If set, IO does not evaluate, but only forward the RC values
	unsigned		_rc_chan_count;		///< Internal copy of the last seen number of RC channels
	uint64_t		_rc_last_valid;		///< last valid timestamp

	volatile int		_task;			///< worker task id
	volatile bool		_task_should_exit;	///< worker terminate flag

	int			_mavlink_fd;		///< mavlink file descriptor.

	perf_counter_t		_perf_update;		///<local performance counter for status updates
	perf_counter_t		_perf_write;		///<local performance counter for PWM control writes
	perf_counter_t		_perf_chan_count;	///<local performance counter for channel number changes

	/* cached IO state */
	uint16_t		_status;		///< Various IO status flags
	uint16_t		_alarms;		///< Various IO alarms

	/* subscribed topics */
	int			_t_actuator_controls_0;	///< actuator controls group 0 topic
	int			_t_actuator_controls_1;	///< actuator controls group 1 topic
	int			_t_actuator_controls_2;	///< actuator controls group 2 topic
	int			_t_actuator_controls_3;	///< actuator controls group 3 topic
	int			_t_actuator_armed;	///< system armed control topic
	int 			_t_vehicle_control_mode;///< vehicle control mode topic
	int			_t_param;		///< parameter update topic
	int			_t_vehicle_command;	///< vehicle command topic

	/* advertised topics */
	orb_advert_t 		_to_input_rc;		///< rc inputs from io
	orb_advert_t		_to_outputs;		///< mixed servo outputs topic
	orb_advert_t		_to_battery;		///< battery status / voltage
	orb_advert_t		_to_servorail;		///< servorail status
	orb_advert_t		_to_safety;		///< status of safety

	actuator_outputs_s	_outputs;		///< mixed outputs
	servorail_status_s	_servorail_status;	///< servorail status

	bool			_primary_pwm_device;	///< true if we are the default PWM output
	bool			_lockdown_override;	///< allow to override the safety lockdown

	float			_battery_amp_per_volt;	///< current sensor amps/volt
	float			_battery_amp_bias;	///< current sensor bias
	float			_battery_mamphour_total;///< amp hours consumed so far
	uint64_t		_battery_last_timestamp;///< last amp hour calculation timestamp

#ifdef CONFIG_ARCH_BOARD_PX4FMU_V1
	bool			_dsm_vcc_ctl;		///< true if relay 1 controls DSM satellite RX power
#endif

	/**
	 * Trampoline to the worker task
	 */
	static void		task_main_trampoline(int argc, char *argv[]);

	/**
	 * worker task
	 */
	void			task_main();

	/**
	 * Send controls for one group to IO
	 */
	int			io_set_control_state(unsigned group);

	/**
	 * Send all controls to IO
	 */
	int			io_set_control_groups();

	/**
	 * Update IO's arming-related state
	 */
	int			io_set_arming_state();

	/**
	 * Push RC channel configuration to IO.
	 */
	int			io_set_rc_config();

	/**
	 * Fetch status and alarms from IO
	 *
	 * Also publishes battery voltage/current.
	 */
	int			io_get_status();

	/**
	 * Disable RC input handling
	 */
	int			io_disable_rc_handling();

	/**
	 * Fetch RC inputs from IO.
	 *
	 * @param input_rc	Input structure to populate.
	 * @return		OK if data was returned.
	 */
	int			io_get_raw_rc_input(rc_input_values &input_rc);

	/**
	 * Fetch and publish raw RC input data.
	 */
	int			io_publish_raw_rc();

	/**
	 * Fetch and publish the PWM servo outputs.
	 */
	int			io_publish_pwm_outputs();

	/**
	 * write register(s)
	 *
	 * @param page		Register page to write to.
	 * @param offset	Register offset to start writing at.
	 * @param values	Pointer to array of values to write.
	 * @param num_values	The number of values to write.
	 * @return		OK if all values were successfully written.
	 */
	int			io_reg_set(uint8_t page, uint8_t offset, const uint16_t *values, unsigned num_values);

	/**
	 * write a register
	 *
	 * @param page		Register page to write to.
	 * @param offset	Register offset to write to.
	 * @param value		Value to write.
	 * @return		OK if the value was written successfully.
	 */
	int			io_reg_set(uint8_t page, uint8_t offset, const uint16_t value);

	/**
	 * read register(s)
	 *
	 * @param page		Register page to read from.
	 * @param offset	Register offset to start reading from.
	 * @param values	Pointer to array where values should be stored.
	 * @param num_values	The number of values to read.
	 * @return		OK if all values were successfully read.
	 */
	int			io_reg_get(uint8_t page, uint8_t offset, uint16_t *values, unsigned num_values);

	/**
	 * read a register
	 *
	 * @param page		Register page to read from.
	 * @param offset	Register offset to start reading from.
	 * @return		Register value that was read, or _io_reg_get_error on error.
	 */
	uint32_t		io_reg_get(uint8_t page, uint8_t offset);
	static const uint32_t	_io_reg_get_error = 0x80000000;

	/**
	 * modify a register
	 *
	 * @param page		Register page to modify.
	 * @param offset	Register offset to modify.
	 * @param clearbits	Bits to clear in the register.
	 * @param setbits	Bits to set in the register.
	 */
	int			io_reg_modify(uint8_t page, uint8_t offset, uint16_t clearbits, uint16_t setbits);

	/**
	 * Send mixer definition text to IO
	 */
	int			mixer_send(const char *buf, unsigned buflen, unsigned retries = 3);

	/**
	 * Handle a status update from IO.
	 *
	 * Publish IO status information if necessary.
	 *
	 * @param status	The status register
	 */
	int			io_handle_status(uint16_t status);

	/**
	 * Handle an alarm update from IO.
	 *
	 * Publish IO alarm information if necessary.
	 *
	 * @param alarm		The status register
	 */
	int			io_handle_alarms(uint16_t alarms);

	/**
	 * Handle issuing dsm bind ioctl to px4io.
	 *
	 * @param dsmMode	0:dsm2, 1:dsmx
	 */
	void			dsm_bind_ioctl(int dsmMode);

	/**
	 * Handle a battery update from IO.
	 *
	 * Publish IO battery information if necessary.
	 *
	 * @param vbatt		vbatt register
	 * @param ibatt		ibatt register
	 */
	void			io_handle_battery(uint16_t vbatt, uint16_t ibatt);

	/**
	 * Handle a servorail update from IO.
	 *
	 * Publish servo rail information if necessary.
	 *
	 * @param vservo	vservo register
	 * @param vrssi 	vrssi register
	 */
	void			io_handle_vservo(uint16_t vservo, uint16_t vrssi);

};

namespace
{

PX4IO	*g_dev = nullptr;

}

PX4IO::PX4IO(device::Device *interface) :
	CDev("px4io", PX4IO_DEVICE_PATH),
	_interface(interface),
	_hardware(0),
	_max_actuators(0),
	_max_controls(0),
	_max_rc_input(0),
	_max_relays(0),
	_max_transfer(16),	/* sensible default */
	_update_interval(0),
	_rc_handling_disabled(false),
	_rc_chan_count(0),
	_rc_last_valid(0),
	_task(-1),
	_task_should_exit(false),
	_mavlink_fd(-1),
	_perf_update(perf_alloc(PC_ELAPSED, "io update")),
	_perf_write(perf_alloc(PC_ELAPSED, "io write")),
	_perf_chan_count(perf_alloc(PC_COUNT, "io rc #")),
	_status(0),
	_alarms(0),
	_t_actuator_controls_0(-1),
	_t_actuator_controls_1(-1),
	_t_actuator_controls_2(-1),
	_t_actuator_controls_3(-1),
	_t_actuator_armed(-1),
	_t_vehicle_control_mode(-1),
	_t_param(-1),
	_t_vehicle_command(-1),
	_to_input_rc(0),
	_to_outputs(0),
	_to_battery(0),
	_to_servorail(0),
	_to_safety(0),
	_primary_pwm_device(false),
	_lockdown_override(false),
	_battery_amp_per_volt(90.0f / 5.0f), // this matches the 3DR current sensor
	_battery_amp_bias(0),
	_battery_mamphour_total(0),
	_battery_last_timestamp(0)
#ifdef CONFIG_ARCH_BOARD_PX4FMU_V1
	, _dsm_vcc_ctl(false)
#endif

{
	/* we need this potentially before it could be set in task_main */
	g_dev = this;

	_debug_enabled = false;
	_servorail_status.rssi_v = 0;
}

PX4IO::~PX4IO()
{
	/* tell the task we want it to go away */
	_task_should_exit = true;

	/* spin waiting for the task to stop */
	for (unsigned i = 0; (i < 10) && (_task != -1); i++) {
		/* give it another 100ms */
		usleep(100000);
	}

	/* well, kill it anyway, though this will probably crash */
	if (_task != -1)
		task_delete(_task);

	if (_interface != nullptr)
		delete _interface;

	g_dev = nullptr;
}

int
PX4IO::detect()
{
	int ret;

	if (_task == -1) {

		/* do regular cdev init */
		ret = CDev::init();

		if (ret != OK)
			return ret;

		/* get some parameters */
		unsigned protocol = io_reg_get(PX4IO_PAGE_CONFIG, PX4IO_P_CONFIG_PROTOCOL_VERSION);

		if (protocol != PX4IO_PROTOCOL_VERSION) {
			if (protocol == _io_reg_get_error) {
				log("IO not installed");

			} else {
				log("IO version error");
				mavlink_log_emergency(_mavlink_fd, "IO VERSION MISMATCH, PLEASE UPGRADE SOFTWARE!");
			}

			return -1;
		}
	}

	log("IO found");

	return 0;
}

int
PX4IO::init()
{
	int ret;

	ASSERT(_task == -1);

	/* do regular cdev init */
	ret = CDev::init();

	if (ret != OK)
		return ret;

	/* get some parameters */
	unsigned protocol = io_reg_get(PX4IO_PAGE_CONFIG, PX4IO_P_CONFIG_PROTOCOL_VERSION);

	if (protocol == _io_reg_get_error) {
		log("failed to communicate with IO");
		mavlink_log_emergency(_mavlink_fd, "[IO] failed to communicate with IO, abort.");
		return -1;
	}

	if (protocol != PX4IO_PROTOCOL_VERSION) {
		log("protocol/firmware mismatch");
		mavlink_log_emergency(_mavlink_fd, "[IO] protocol/firmware mismatch, abort.");
		return -1;
	}

	_hardware      = io_reg_get(PX4IO_PAGE_CONFIG, PX4IO_P_CONFIG_HARDWARE_VERSION);
	_max_actuators = io_reg_get(PX4IO_PAGE_CONFIG, PX4IO_P_CONFIG_ACTUATOR_COUNT);
	_max_controls  = io_reg_get(PX4IO_PAGE_CONFIG, PX4IO_P_CONFIG_CONTROL_COUNT);
	_max_relays    = io_reg_get(PX4IO_PAGE_CONFIG, PX4IO_P_CONFIG_RELAY_COUNT);
	_max_transfer  = io_reg_get(PX4IO_PAGE_CONFIG, PX4IO_P_CONFIG_MAX_TRANSFER) - 2;
	_max_rc_input  = io_reg_get(PX4IO_PAGE_CONFIG, PX4IO_P_CONFIG_RC_INPUT_COUNT);

	if ((_max_actuators < 1) || (_max_actuators > 255) ||
	    (_max_relays > 32)   ||
	    (_max_transfer < 16) || (_max_transfer > 255)  ||
	    (_max_rc_input < 1)  || (_max_rc_input > 255)) {

		log("config read error");
		mavlink_log_emergency(_mavlink_fd, "[IO] config read fail, abort.");
		return -1;
	}

	if (_max_rc_input > RC_INPUT_MAX_CHANNELS)
		_max_rc_input = RC_INPUT_MAX_CHANNELS;

	/*
	 * Check for IO flight state - if FMU was flagged to be in
	 * armed state, FMU is recovering from an in-air reset.
	 * Read back status and request the commander to arm
	 * in this case.
	 */

	uint16_t reg;

	/* get IO's last seen FMU state */
	ret = io_reg_get(PX4IO_PAGE_SETUP, PX4IO_P_SETUP_ARMING, &reg, sizeof(reg));

	if (ret != OK)
		return ret;

	/*
	 * in-air restart is only tried if the IO board reports it is
	 * already armed, and has been configured for in-air restart
	 */
	if ((reg & PX4IO_P_SETUP_ARMING_INAIR_RESTART_OK) &&
	    (reg & PX4IO_P_SETUP_ARMING_FMU_ARMED)) {

		/* get a status update from IO */
		io_get_status();

		mavlink_log_emergency(_mavlink_fd, "[IO] RECOVERING FROM FMU IN-AIR RESTART");
		log("INAIR RESTART RECOVERY (needs commander app running)");

		/* WARNING: COMMANDER app/vehicle status must be initialized.
		 * If this fails (or the app is not started), worst-case IO
		 * remains untouched (so manual override is still available).
		 */

		int safety_sub = orb_subscribe(ORB_ID(actuator_armed));
		/* fill with initial values, clear updated flag */
		struct actuator_armed_s safety;
		uint64_t try_start_time = hrt_absolute_time();
		bool updated = false;

		/* keep checking for an update, ensure we got a arming information,
		   not something that was published a long time ago. */
		do {
			orb_check(safety_sub, &updated);

			if (updated) {
				/* got data, copy and exit loop */
				orb_copy(ORB_ID(actuator_armed), safety_sub, &safety);
				break;
			}

			/* wait 10 ms */
			usleep(10000);

			/* abort after 5s */
			if ((hrt_absolute_time() - try_start_time) / 1000 > 3000) {
				log("failed to recover from in-air restart (1), aborting IO driver init.");
				return 1;
			}

		} while (true);

		/* send command to arm system via command API */
		vehicle_command_s cmd;
		/* request arming */
		cmd.param1 = 1.0f;
		cmd.param2 = 0;
		cmd.param3 = 0;
		cmd.param4 = 0;
		cmd.param5 = 0;
		cmd.param6 = 0;
		cmd.param7 = 0;
		cmd.command = VEHICLE_CMD_COMPONENT_ARM_DISARM;
		// cmd.target_system = status.system_id;
		// cmd.target_component = status.component_id;
		// cmd.source_system = status.system_id;
		// cmd.source_component = status.component_id;
		/* ask to confirm command */
		cmd.confirmation =  1;

		/* send command once */
		orb_advert_t pub = orb_advertise(ORB_ID(vehicle_command), &cmd);

		/* spin here until IO's state has propagated into the system */
		do {
			orb_check(safety_sub, &updated);

			if (updated) {
				orb_copy(ORB_ID(actuator_armed), safety_sub, &safety);
			}

			/* wait 50 ms */
			usleep(50000);

			/* abort after 5s */
			if ((hrt_absolute_time() - try_start_time) / 1000 > 2000) {
				log("failed to recover from in-air restart (2), aborting IO driver init.");
				return 1;
			}

			/* re-send if necessary */
			if (!safety.armed) {
				orb_publish(ORB_ID(vehicle_command), pub, &cmd);
				log("re-sending arm cmd");
			}

			/* keep waiting for state change for 2 s */
		} while (!safety.armed);

		/* regular boot, no in-air restart, init IO */

	} else {

		/* dis-arm IO before touching anything */
		io_reg_modify(PX4IO_PAGE_SETUP, PX4IO_P_SETUP_ARMING,
			      PX4IO_P_SETUP_ARMING_FMU_ARMED |
			      PX4IO_P_SETUP_ARMING_INAIR_RESTART_OK |
			      PX4IO_P_SETUP_ARMING_MANUAL_OVERRIDE_OK |
			      PX4IO_P_SETUP_ARMING_ALWAYS_PWM_ENABLE, 0);

		if (_rc_handling_disabled) {
			ret = io_disable_rc_handling();

		} else {
			/* publish RC config to IO */
			ret = io_set_rc_config();

			if (ret != OK) {
				log("failed to update RC input config");
				mavlink_log_info(_mavlink_fd, "[IO] RC config upload fail");
				return ret;
			}
		}

	}

	/* try to claim the generic PWM output device node as well - it's OK if we fail at this */
	ret = register_driver(PWM_OUTPUT_DEVICE_PATH, &fops, 0666, (void *)this);

	if (ret == OK) {
		log("default PWM output device");
		_primary_pwm_device = true;
	}

	/* start the IO interface task */
	_task = task_create("px4io", SCHED_PRIORITY_ACTUATOR_OUTPUTS, 2048, (main_t)&PX4IO::task_main_trampoline, nullptr);

	if (_task < 0) {
		debug("task start failed: %d", errno);
		return -errno;
	}

	mavlink_log_info(_mavlink_fd, "[IO] init ok");

	return OK;
}

void
PX4IO::task_main_trampoline(int argc, char *argv[])
{
	g_dev->task_main();
}

void
PX4IO::task_main()
{
	hrt_abstime poll_last = 0;
	hrt_abstime orb_check_last = 0;

	_mavlink_fd = ::open(MAVLINK_LOG_DEVICE, 0);

	/*
	 * Subscribe to the appropriate PWM output topic based on whether we are the
	 * primary PWM output or not.
	 */
	_t_actuator_controls_0 = orb_subscribe(ORB_ID(actuator_controls_0));
	orb_set_interval(_t_actuator_controls_0, 20);		/* default to 50Hz */
	_t_actuator_controls_1 = orb_subscribe(ORB_ID(actuator_controls_1));
	orb_set_interval(_t_actuator_controls_1, 33);		/* default to 30Hz */
	_t_actuator_controls_2 = orb_subscribe(ORB_ID(actuator_controls_2));
	orb_set_interval(_t_actuator_controls_2, 33);		/* default to 30Hz */
	_t_actuator_controls_3 = orb_subscribe(ORB_ID(actuator_controls_3));
	orb_set_interval(_t_actuator_controls_3, 33);		/* default to 30Hz */
	_t_actuator_armed = orb_subscribe(ORB_ID(actuator_armed));
	_t_vehicle_control_mode = orb_subscribe(ORB_ID(vehicle_control_mode));
	_t_param = orb_subscribe(ORB_ID(parameter_update));
	_t_vehicle_command = orb_subscribe(ORB_ID(vehicle_command));

	if ((_t_actuator_controls_0 < 0) ||
	    (_t_actuator_armed < 0) ||
	    (_t_vehicle_control_mode < 0) ||
	    (_t_param < 0) ||
	    (_t_vehicle_command < 0)) {
		log("subscription(s) failed");
		goto out;
	}

	/* poll descriptor */
	pollfd fds[1];
	fds[0].fd = _t_actuator_controls_0;
	fds[0].events = POLLIN;

	/* lock against the ioctl handler */
	lock();

	/* loop talking to IO */
	while (!_task_should_exit) {

		/* adjust update interval */
		if (_update_interval != 0) {
			if (_update_interval < UPDATE_INTERVAL_MIN)
				_update_interval = UPDATE_INTERVAL_MIN;

			if (_update_interval > 100)
				_update_interval = 100;

			orb_set_interval(_t_actuator_controls_0, _update_interval);
			/*
			 * NOT changing the rate of groups 1-3 here, because only attitude
			 * really needs to run fast.
			 */
			_update_interval = 0;
		}

		/* sleep waiting for topic updates, but no more than 20ms */
		unlock();
		int ret = ::poll(fds, 1, 20);
		lock();

		/* this would be bad... */
		if (ret < 0) {
			log("poll error %d", errno);
			continue;
		}

		perf_begin(_perf_update);
		hrt_abstime now = hrt_absolute_time();

		/* if we have new control data from the ORB, handle it */
		if (fds[0].revents & POLLIN) {

			/* we're not nice to the lower-priority control groups and only check them
			   when the primary group updated (which is now). */
			(void)io_set_control_groups();
		}

		if (now >= poll_last + IO_POLL_INTERVAL) {
			/* run at 50Hz */
			poll_last = now;

			/* pull status and alarms from IO */
			io_get_status();

			/* get raw R/C input from IO */
			io_publish_raw_rc();

			/* fetch PWM outputs from IO */
			io_publish_pwm_outputs();
		}

		if (now >= orb_check_last + ORB_CHECK_INTERVAL) {
			/* run at 5Hz */
			orb_check_last = now;

			/* try to claim the MAVLink log FD */
			if (_mavlink_fd < 0)
				_mavlink_fd = ::open(MAVLINK_LOG_DEVICE, 0);

			/* check updates on uORB topics and handle it */
			bool updated = false;

			/* arming state */
			orb_check(_t_actuator_armed, &updated);

			if (!updated) {
				orb_check(_t_vehicle_control_mode, &updated);
			}

			if (updated) {
				io_set_arming_state();
			}

			/* vehicle command */
			orb_check(_t_vehicle_command, &updated);

			if (updated) {
				struct vehicle_command_s cmd;
				orb_copy(ORB_ID(vehicle_command), _t_vehicle_command, &cmd);

				// Check for a DSM pairing command
				if (((int)cmd.command == VEHICLE_CMD_START_RX_PAIR) && ((int)cmd.param1 == 0)) {
					dsm_bind_ioctl((int)cmd.param2);
				}
			}

			/*
			 * If parameters have changed, re-send RC mappings to IO
			 *
			 * XXX this may be a bit spammy
			 */
			orb_check(_t_param, &updated);

			if (updated) {
				parameter_update_s pupdate;
				orb_copy(ORB_ID(parameter_update), _t_param, &pupdate);

				int32_t dsm_bind_val;
				param_t dsm_bind_param;

				/* see if bind parameter has been set, and reset it to -1 */
				param_get(dsm_bind_param = param_find("RC_DSM_BIND"), &dsm_bind_val);

				if (dsm_bind_val > -1) {
					dsm_bind_ioctl(dsm_bind_val);
					dsm_bind_val = -1;
					param_set(dsm_bind_param, &dsm_bind_val);
				}

				/* re-upload RC input config as it may have changed */
				io_set_rc_config();

				/* re-set the battery scaling */
				int32_t voltage_scaling_val;
				param_t voltage_scaling_param;

				/* set battery voltage scaling */
				param_get(voltage_scaling_param = param_find("BAT_V_SCALE_IO"), &voltage_scaling_val);

				/* send scaling voltage to IO */
				uint16_t scaling = voltage_scaling_val;
				int pret = io_reg_set(PX4IO_PAGE_SETUP, PX4IO_P_SETUP_VBATT_SCALE, &scaling, 1);

				if (pret != OK) {
					log("vscale upload failed");
				}

				/* send RC throttle failsafe value to IO */
				float failsafe_param_val;
				param_t failsafe_param = param_find("RC_FS_THR");

				if (failsafe_param > 0)

					param_get(failsafe_param, &failsafe_param_val);
					uint16_t failsafe_thr = failsafe_param_val;
					pret = io_reg_set(PX4IO_PAGE_SETUP, PX4IO_P_SETUP_RC_THR_FAILSAFE_US, &failsafe_thr, 1);
					if (pret != OK) {
						log("failsafe upload failed");
					}
				}

			}

		}

		perf_end(_perf_update);
	}

	unlock();

out:
	debug("exiting");

	/* clean up the alternate device node */
	if (_primary_pwm_device)
		unregister_driver(PWM_OUTPUT_DEVICE_PATH);

	/* tell the dtor that we are exiting */
	_task = -1;
	_exit(0);
}

int
PX4IO::io_set_control_groups()
{
	int ret = io_set_control_state(0);

	/* send auxiliary control groups */
	(void)io_set_control_state(1);
	(void)io_set_control_state(2);
	(void)io_set_control_state(3);

	return ret;
}

int
PX4IO::io_set_control_state(unsigned group)
{
	actuator_controls_s	controls;	///< actuator outputs
	uint16_t 		regs[_max_actuators];

	/* get controls */
	bool changed;

	switch (group) {
		case 0:
		{
			orb_check(_t_actuator_controls_0, &changed);

			if (changed) {
				orb_copy(ORB_ID(actuator_controls_0), _t_actuator_controls_0, &controls);
			}
		}
		break;
		case 1:
		{
			orb_check(_t_actuator_controls_1, &changed);

			if (changed) {
				orb_copy(ORB_ID(actuator_controls_1), _t_actuator_controls_1, &controls);
			}
		}
		break;
		case 2:
		{
			orb_check(_t_actuator_controls_2, &changed);

			if (changed) {
				orb_copy(ORB_ID(actuator_controls_2), _t_actuator_controls_2, &controls);
			}
		}
		break;
		case 3:
		{
			orb_check(_t_actuator_controls_3, &changed);

			if (changed) {
				orb_copy(ORB_ID(actuator_controls_3), _t_actuator_controls_3, &controls);
			}
		}
		break;
	}

	if (!changed)
		return -1;

	for (unsigned i = 0; i < _max_controls; i++)
		regs[i] = FLOAT_TO_REG(controls.control[i]);

	/* copy values to registers in IO */
	return io_reg_set(PX4IO_PAGE_CONTROLS, group * PX4IO_PROTOCOL_MAX_CONTROL_COUNT, regs, _max_controls);
}


int
PX4IO::io_set_arming_state()
{
	actuator_armed_s	armed;		///< system armed state
	vehicle_control_mode_s	control_mode;	///< vehicle_control_mode

	orb_copy(ORB_ID(actuator_armed), _t_actuator_armed, &armed);
	orb_copy(ORB_ID(vehicle_control_mode), _t_vehicle_control_mode, &control_mode);

	uint16_t set = 0;
	uint16_t clear = 0;

	if (armed.armed) {
		set |= PX4IO_P_SETUP_ARMING_FMU_ARMED;

	} else {
		clear |= PX4IO_P_SETUP_ARMING_FMU_ARMED;
	}

	if (armed.lockdown && !_lockdown_override) {
		set |= PX4IO_P_SETUP_ARMING_LOCKDOWN;
	} else {
		clear |= PX4IO_P_SETUP_ARMING_LOCKDOWN;
	}

	if (armed.ready_to_arm) {
		set |= PX4IO_P_SETUP_ARMING_IO_ARM_OK;

	} else {
		clear |= PX4IO_P_SETUP_ARMING_IO_ARM_OK;
	}

	if (control_mode.flag_external_manual_override_ok) {
		set |= PX4IO_P_SETUP_ARMING_MANUAL_OVERRIDE_OK;

	} else {
		clear |= PX4IO_P_SETUP_ARMING_MANUAL_OVERRIDE_OK;
	}

	return io_reg_modify(PX4IO_PAGE_SETUP, PX4IO_P_SETUP_ARMING, clear, set);
}

int
PX4IO::disable_rc_handling()
{
	return io_disable_rc_handling();
}

int
PX4IO::io_disable_rc_handling()
{
	uint16_t set = PX4IO_P_SETUP_ARMING_RC_HANDLING_DISABLED;
	uint16_t clear = 0;

	return io_reg_modify(PX4IO_PAGE_SETUP, PX4IO_P_SETUP_ARMING, clear, set);
}

int
PX4IO::io_set_rc_config()
{
	unsigned offset = 0;
	int input_map[_max_rc_input];
	int32_t ichan;
	int ret = OK;

	/*
	 * Generate the input channel -> control channel mapping table;
	 * assign RC_MAP_ROLL/PITCH/YAW/THROTTLE to the canonical
	 * controls.
	 */

	/* fill the mapping with an error condition triggering value */
	for (unsigned i = 0; i < _max_rc_input; i++)
		input_map[i] = UINT8_MAX;

	/*
	 * NOTE: The indices for mapped channels are 1-based
	 *       for compatibility reasons with existing
	 *       autopilots / GCS'.
	 */
	param_get(param_find("RC_MAP_ROLL"), &ichan);

	if ((ichan >= 0) && (ichan < (int)_max_rc_input))
		input_map[ichan - 1] = 0;

	param_get(param_find("RC_MAP_PITCH"), &ichan);

	if ((ichan >= 0) && (ichan < (int)_max_rc_input))
		input_map[ichan - 1] = 1;

	param_get(param_find("RC_MAP_YAW"), &ichan);

	if ((ichan >= 0) && (ichan < (int)_max_rc_input))
		input_map[ichan - 1] = 2;

	param_get(param_find("RC_MAP_THROTTLE"), &ichan);

	if ((ichan >= 0) && (ichan < (int)_max_rc_input))
		input_map[ichan - 1] = 3;

	param_get(param_find("RC_MAP_MODE_SW"), &ichan);

	if ((ichan >= 0) && (ichan < (int)_max_rc_input))
		input_map[ichan - 1] = 4;

	/*
	 * Iterate all possible RC inputs.
	 */
	for (unsigned i = 0; i < _max_rc_input; i++) {
		uint16_t regs[PX4IO_P_RC_CONFIG_STRIDE];
		char pname[16];
		float fval;

		/*
		 * RC params are floats, but do only
		 * contain integer values. Do not scale
		 * or cast them, let the auto-typeconversion
		 * do its job here.
		 * Channels: 500 - 2500
		 * Inverted flag: -1 (inverted) or 1 (normal)
		 */

		sprintf(pname, "RC%d_MIN", i + 1);
		param_get(param_find(pname), &fval);
		regs[PX4IO_P_RC_CONFIG_MIN] = fval;

		sprintf(pname, "RC%d_TRIM", i + 1);
		param_get(param_find(pname), &fval);
		regs[PX4IO_P_RC_CONFIG_CENTER] = fval;

		sprintf(pname, "RC%d_MAX", i + 1);
		param_get(param_find(pname), &fval);
		regs[PX4IO_P_RC_CONFIG_MAX] = fval;

		sprintf(pname, "RC%d_DZ", i + 1);
		param_get(param_find(pname), &fval);
		regs[PX4IO_P_RC_CONFIG_DEADZONE] = fval;

		regs[PX4IO_P_RC_CONFIG_ASSIGNMENT] = input_map[i];

		regs[PX4IO_P_RC_CONFIG_OPTIONS] = PX4IO_P_RC_CONFIG_OPTIONS_ENABLED;
		sprintf(pname, "RC%d_REV", i + 1);
		param_get(param_find(pname), &fval);

		/*
		 * This has been taken for the sake of compatibility
		 * with APM's setup / mission planner: normal: 1,
		 * inverted: -1
		 */
		if (fval < 0) {
			regs[PX4IO_P_RC_CONFIG_OPTIONS] |= PX4IO_P_RC_CONFIG_OPTIONS_REVERSE;
		}

		/* send channel config to IO */
		ret = io_reg_set(PX4IO_PAGE_RC_CONFIG, offset, regs, PX4IO_P_RC_CONFIG_STRIDE);

		if (ret != OK) {
			log("rc config upload failed");
			break;
		}

		/* check the IO initialisation flag */
		if (!(io_reg_get(PX4IO_PAGE_STATUS, PX4IO_P_STATUS_FLAGS) & PX4IO_P_STATUS_FLAGS_INIT_OK)) {
			log("config for RC%d rejected by IO", i + 1);
			break;
		}

		offset += PX4IO_P_RC_CONFIG_STRIDE;
	}

	return ret;
}

int
PX4IO::io_handle_status(uint16_t status)
{
	int ret = 1;
	/**
	 * WARNING: This section handles in-air resets.
	 */

	/* check for IO reset - force it back to armed if necessary */
	if (_status & PX4IO_P_STATUS_FLAGS_SAFETY_OFF && !(status & PX4IO_P_STATUS_FLAGS_SAFETY_OFF)
	    && !(status & PX4IO_P_STATUS_FLAGS_ARM_SYNC)) {
		/* set the arming flag */
		ret = io_reg_modify(PX4IO_PAGE_STATUS, PX4IO_P_STATUS_FLAGS, 0, PX4IO_P_STATUS_FLAGS_SAFETY_OFF | PX4IO_P_STATUS_FLAGS_ARM_SYNC);

		/* set new status */
		_status = status;
		_status &= PX4IO_P_STATUS_FLAGS_SAFETY_OFF;

	} else if (!(_status & PX4IO_P_STATUS_FLAGS_ARM_SYNC)) {

		/* set the sync flag */
		ret = io_reg_modify(PX4IO_PAGE_STATUS, PX4IO_P_STATUS_FLAGS, 0, PX4IO_P_STATUS_FLAGS_ARM_SYNC);
		/* set new status */
		_status = status;

	} else {
		ret = 0;

		/* set new status */
		_status = status;
	}

	/**
	 * Get and handle the safety status
	 */
	struct safety_s safety;
	safety.timestamp = hrt_absolute_time();

	if (status & PX4IO_P_STATUS_FLAGS_SAFETY_OFF) {
		safety.safety_off = true;
		safety.safety_switch_available = true;

	} else {
		safety.safety_off = false;
		safety.safety_switch_available = true;
	}

	/* lazily publish the safety status */
	if (_to_safety > 0) {
		orb_publish(ORB_ID(safety), _to_safety, &safety);

	} else {
		_to_safety = orb_advertise(ORB_ID(safety), &safety);
	}

	return ret;
}

void
PX4IO::dsm_bind_ioctl(int dsmMode)
{
	if (!(_status & PX4IO_P_STATUS_FLAGS_SAFETY_OFF)) {
		mavlink_log_info(_mavlink_fd, "[IO] binding DSM%s RX", (dsmMode == 0) ? "2" : ((dsmMode == 1) ? "-X" : "-X8"));
		int ret = ioctl(nullptr, DSM_BIND_START, (dsmMode == 0) ? DSM2_BIND_PULSES : ((dsmMode == 1) ? DSMX_BIND_PULSES : DSMX8_BIND_PULSES));

		if (ret)
			mavlink_log_critical(_mavlink_fd, "binding failed.");

	} else {
		mavlink_log_info(_mavlink_fd, "[IO] system armed, bind request rejected");
	}
}


int
PX4IO::io_handle_alarms(uint16_t alarms)
{

	/* XXX handle alarms */


	/* set new alarms state */
	_alarms = alarms;

	return 0;
}

void
PX4IO::io_handle_battery(uint16_t vbatt, uint16_t ibatt)
{
	/* only publish if battery has a valid minimum voltage */
	if (vbatt <= 3300) {
		return;
	}

	battery_status_s	battery_status;
	battery_status.timestamp = hrt_absolute_time();

	/* voltage is scaled to mV */
	battery_status.voltage_v = vbatt / 1000.0f;
	battery_status.voltage_filtered_v = vbatt / 1000.0f;

	/*
	  ibatt contains the raw ADC count, as 12 bit ADC
	  value, with full range being 3.3v
	*/
	battery_status.current_a = ibatt * (3.3f / 4096.0f) * _battery_amp_per_volt;
	battery_status.current_a += _battery_amp_bias;

	/*
	  integrate battery over time to get total mAh used
	*/
	if (_battery_last_timestamp != 0) {
		_battery_mamphour_total += battery_status.current_a *
					   (battery_status.timestamp - _battery_last_timestamp) * 1.0e-3f / 3600;
	}

	battery_status.discharged_mah = _battery_mamphour_total;
	_battery_last_timestamp = battery_status.timestamp;

	/* the announced battery status would conflict with the simulated battery status in HIL */
	if (!(_pub_blocked)) {
		/* lazily publish the battery voltage */
		if (_to_battery > 0) {
			orb_publish(ORB_ID(battery_status), _to_battery, &battery_status);

		} else {
			_to_battery = orb_advertise(ORB_ID(battery_status), &battery_status);
		}
	}
}

void
PX4IO::io_handle_vservo(uint16_t vservo, uint16_t vrssi)
{
	_servorail_status.timestamp = hrt_absolute_time();

	/* voltage is scaled to mV */
	_servorail_status.voltage_v = vservo * 0.001f;
	_servorail_status.rssi_v    = vrssi * 0.001f;

	/* lazily publish the servorail voltages */
	if (_to_servorail > 0) {
		orb_publish(ORB_ID(servorail_status), _to_servorail, &_servorail_status);

	} else {
		_to_servorail = orb_advertise(ORB_ID(servorail_status), &_servorail_status);
	}
}

int
PX4IO::io_get_status()
{
	uint16_t	regs[6];
	int		ret;

	/* get
	 * STATUS_FLAGS, STATUS_ALARMS, STATUS_VBATT, STATUS_IBATT,
	 * STATUS_VSERVO, STATUS_VRSSI, STATUS_PRSSI
	 * in that order */
	ret = io_reg_get(PX4IO_PAGE_STATUS, PX4IO_P_STATUS_FLAGS, &regs[0], sizeof(regs) / sizeof(regs[0]));

	if (ret != OK)
		return ret;

	io_handle_status(regs[0]);
	io_handle_alarms(regs[1]);

#ifdef CONFIG_ARCH_BOARD_PX4FMU_V1
	io_handle_battery(regs[2], regs[3]);
#endif

#ifdef CONFIG_ARCH_BOARD_PX4FMU_V2
	io_handle_vservo(regs[4], regs[5]);
#endif

	return ret;
}

int
PX4IO::io_get_raw_rc_input(rc_input_values &input_rc)
{
	uint32_t channel_count;
	int	ret;

	/* we don't have the status bits, so input_source has to be set elsewhere */
	input_rc.input_source = RC_INPUT_SOURCE_UNKNOWN;

	static const unsigned prolog = (PX4IO_P_RAW_RC_BASE - PX4IO_P_RAW_RC_COUNT);
	uint16_t regs[RC_INPUT_MAX_CHANNELS + prolog];

	/*
	 * Read the channel count and the first 9 channels.
	 *
	 * This should be the common case (9 channel R/C control being a reasonable upper bound).
	 */
	input_rc.timestamp_publication = hrt_absolute_time();

	ret = io_reg_get(PX4IO_PAGE_RAW_RC_INPUT, PX4IO_P_RAW_RC_COUNT, &regs[0], prolog + 9);

	if (ret != OK)
		return ret;

	/*
	 * Get the channel count any any extra channels. This is no more expensive than reading the
	 * channel count once.
	 */
	channel_count = regs[PX4IO_P_RAW_RC_COUNT];

	if (channel_count != _rc_chan_count)
		perf_count(_perf_chan_count);

	_rc_chan_count = channel_count;

	input_rc.rc_ppm_frame_length = regs[PX4IO_P_RAW_RC_DATA];
	input_rc.rssi = regs[PX4IO_P_RAW_RC_NRSSI];
	input_rc.rc_failsafe = (regs[PX4IO_P_RAW_RC_FLAGS] & PX4IO_P_RAW_RC_FLAGS_FAILSAFE);
	input_rc.rc_lost_frame_count = regs[PX4IO_P_RAW_LOST_FRAME_COUNT];
	input_rc.rc_total_frame_count = regs[PX4IO_P_RAW_FRAME_COUNT];

	/* rc_lost has to be set before the call to this function */
	if (!input_rc.rc_lost && !input_rc.rc_failsafe)
		_rc_last_valid = input_rc.timestamp_publication;

	input_rc.timestamp_last_signal = _rc_last_valid;

	if (channel_count > 9) {
		ret = io_reg_get(PX4IO_PAGE_RAW_RC_INPUT, PX4IO_P_RAW_RC_BASE + 9, &regs[prolog + 9], channel_count - 9);

		if (ret != OK)
			return ret;
	}

	input_rc.channel_count = channel_count;
	memcpy(input_rc.values, &regs[prolog], channel_count * 2);

	return ret;
}

int
PX4IO::io_publish_raw_rc()
{

	/* fetch values from IO */
	rc_input_values	rc_val;

	/* set the RC status flag ORDER MATTERS! */
	rc_val.rc_lost = !(_status & PX4IO_P_STATUS_FLAGS_RC_OK);

	int ret = io_get_raw_rc_input(rc_val);

	if (ret != OK)
		return ret;

	/* sort out the source of the values */
	if (_status & PX4IO_P_STATUS_FLAGS_RC_PPM) {
		rc_val.input_source = RC_INPUT_SOURCE_PX4IO_PPM;

	} else if (_status & PX4IO_P_STATUS_FLAGS_RC_DSM) {
		rc_val.input_source = RC_INPUT_SOURCE_PX4IO_SPEKTRUM;

	} else if (_status & PX4IO_P_STATUS_FLAGS_RC_SBUS) {
		rc_val.input_source = RC_INPUT_SOURCE_PX4IO_SBUS;

	} else {
		rc_val.input_source = RC_INPUT_SOURCE_UNKNOWN;

		/* only keep publishing RC input if we ever got a valid input */
		if (_rc_last_valid == 0) {
			/* we have never seen valid RC signals, abort */
			return OK;
		}
<<<<<<< HEAD

=======
>>>>>>> 73d04f7a
	}

	/* lazily advertise on first publication */
	if (_to_input_rc == 0) {
		_to_input_rc = orb_advertise(ORB_ID(input_rc), &rc_val);

	} else {
		orb_publish(ORB_ID(input_rc), _to_input_rc, &rc_val);
	}

	return OK;
}

int
PX4IO::io_publish_pwm_outputs()
{
	/* if no FMU comms(!) just don't publish */
	if (!(_status & PX4IO_P_STATUS_FLAGS_FMU_OK))
		return OK;

	/* data we are going to fetch */
	actuator_outputs_s outputs;
	outputs.timestamp = hrt_absolute_time();

	/* get servo values from IO */
	uint16_t ctl[_max_actuators];
	int ret = io_reg_get(PX4IO_PAGE_SERVOS, 0, ctl, _max_actuators);

	if (ret != OK)
		return ret;

	/* convert from register format to float */
	for (unsigned i = 0; i < _max_actuators; i++)
		outputs.output[i] = ctl[i];

	outputs.noutputs = _max_actuators;

	/* lazily advertise on first publication */
	if (_to_outputs == 0) {
		_to_outputs = orb_advertise((_primary_pwm_device ?
					     ORB_ID_VEHICLE_CONTROLS :
					     ORB_ID(actuator_outputs_1)),
					    &outputs);

	} else {
		orb_publish((_primary_pwm_device ?
			     ORB_ID_VEHICLE_CONTROLS :
			     ORB_ID(actuator_outputs_1)),
			    _to_outputs,
			    &outputs);
	}

	return OK;
}

int
PX4IO::io_reg_set(uint8_t page, uint8_t offset, const uint16_t *values, unsigned num_values)
{
	/* range check the transfer */
	if (num_values > ((_max_transfer) / sizeof(*values))) {
		debug("io_reg_set: too many registers (%u, max %u)", num_values, _max_transfer / 2);
		return -EINVAL;
	}

	int ret =  _interface->write((page << 8) | offset, (void *)values, num_values);

	if (ret != (int)num_values) {
		debug("io_reg_set(%u,%u,%u): error %d", page, offset, num_values, ret);
		return -1;
	}

	return OK;
}

int
PX4IO::io_reg_set(uint8_t page, uint8_t offset, uint16_t value)
{
	return io_reg_set(page, offset, &value, 1);
}

int
PX4IO::io_reg_get(uint8_t page, uint8_t offset, uint16_t *values, unsigned num_values)
{
	/* range check the transfer */
	if (num_values > ((_max_transfer) / sizeof(*values))) {
		debug("io_reg_get: too many registers (%u, max %u)", num_values, _max_transfer / 2);
		return -EINVAL;
	}

	int ret = _interface->read((page << 8) | offset, reinterpret_cast<void *>(values), num_values);

	if (ret != (int)num_values) {
		debug("io_reg_get(%u,%u,%u): data error %d", page, offset, num_values, ret);
		return -1;
	}

	return OK;
}

uint32_t
PX4IO::io_reg_get(uint8_t page, uint8_t offset)
{
	uint16_t value;

	if (io_reg_get(page, offset, &value, 1) != OK)
		return _io_reg_get_error;

	return value;
}

int
PX4IO::io_reg_modify(uint8_t page, uint8_t offset, uint16_t clearbits, uint16_t setbits)
{
	int ret;
	uint16_t value;

	ret = io_reg_get(page, offset, &value, 1);

	if (ret != OK)
		return ret;

	value &= ~clearbits;
	value |= setbits;

	return io_reg_set(page, offset, value);
}

int
PX4IO::print_debug()
{
#ifdef CONFIG_ARCH_BOARD_PX4FMU_V2
	int io_fd = -1;

	if (io_fd < 0) {
		io_fd = ::open("/dev/ttyS0", O_RDONLY | O_NONBLOCK | O_NOCTTY);
	}

	/* read IO's output */
	if (io_fd > 0) {
		pollfd fds[1];
		fds[0].fd = io_fd;
		fds[0].events = POLLIN;

		usleep(500);
		int pret = ::poll(fds, sizeof(fds) / sizeof(fds[0]), 0);

		if (pret > 0) {
			int count;
			char buf[65];

			do {
				count = ::read(io_fd, buf, sizeof(buf) - 1);

				if (count > 0) {
					/* enforce null termination */
					buf[count] = '\0';
					warnx("IO CONSOLE: %s", buf);
				}

			} while (count > 0);
		}

		::close(io_fd);
		return 0;
	}

#endif
	return 1;

}

int
PX4IO::mixer_send(const char *buf, unsigned buflen, unsigned retries)
{
	/* get debug level */
	int debuglevel = io_reg_get(PX4IO_PAGE_SETUP, PX4IO_P_SETUP_SET_DEBUG);

	uint8_t	frame[_max_transfer];

	do {

		px4io_mixdata *msg = (px4io_mixdata *)&frame[0];
		unsigned max_len = _max_transfer - sizeof(px4io_mixdata);

		msg->f2i_mixer_magic = F2I_MIXER_MAGIC;
		msg->action = F2I_MIXER_ACTION_RESET;

		do {
			unsigned count = buflen;

			if (count > max_len)
				count = max_len;

			if (count > 0) {
				memcpy(&msg->text[0], buf, count);
				buf += count;
				buflen -= count;

			} else {
				continue;
			}

			/*
			 * We have to send an even number of bytes.  This
			 * will only happen on the very last transfer of a
			 * mixer, and we are guaranteed that there will be
			 * space left to round up as _max_transfer will be
			 * even.
			 */
			unsigned total_len = sizeof(px4io_mixdata) + count;

			if (total_len % 2) {
				msg->text[count] = '\0';
				total_len++;
			}

			int ret;

			for (int i = 0; i < 30; i++) {
				/* failed, but give it a 2nd shot */
				ret = io_reg_set(PX4IO_PAGE_MIXERLOAD, 0, (uint16_t *)frame, total_len / 2);

				if (ret) {
					usleep(333);
				} else {
					break;
				}
			}

			/* print mixer chunk */
			if (debuglevel > 5 || ret) {

				warnx("fmu sent: \"%s\"", msg->text);

				/* read IO's output */
				print_debug();
			}

			if (ret) {
				log("mixer send error %d", ret);
				return ret;
			}

			msg->action = F2I_MIXER_ACTION_APPEND;

		} while (buflen > 0);

		/* ensure a closing newline */
		msg->text[0] = '\n';
		msg->text[1] = '\0';

		int ret;

		for (int i = 0; i < 30; i++) {
			/* failed, but give it a 2nd shot */
			ret = io_reg_set(PX4IO_PAGE_MIXERLOAD, 0, (uint16_t *)frame, (sizeof(px4io_mixdata) + 2) / 2);

			if (ret) {
				usleep(333);
			} else {
				break;
			}
		}

		if (ret)
			return ret;

		retries--;

		log("mixer sent");

	} while (retries > 0 && (!(io_reg_get(PX4IO_PAGE_STATUS, PX4IO_P_STATUS_FLAGS) & PX4IO_P_STATUS_FLAGS_MIXER_OK)));

	/* check for the mixer-OK flag */
	if (io_reg_get(PX4IO_PAGE_STATUS, PX4IO_P_STATUS_FLAGS) & PX4IO_P_STATUS_FLAGS_MIXER_OK) {
		mavlink_log_info(_mavlink_fd, "[IO] mixer upload ok");
		return 0;
	}

	log("mixer rejected by IO");
	mavlink_log_info(_mavlink_fd, "[IO] mixer upload fail");

	/* load must have failed for some reason */
	return -EINVAL;
}

void
PX4IO::print_status()
{
	/* basic configuration */
	printf("protocol %u hardware %u bootloader %u buffer %uB crc 0x%04x%04x\n",
	       io_reg_get(PX4IO_PAGE_CONFIG, PX4IO_P_CONFIG_PROTOCOL_VERSION),
	       io_reg_get(PX4IO_PAGE_CONFIG, PX4IO_P_CONFIG_HARDWARE_VERSION),
	       io_reg_get(PX4IO_PAGE_CONFIG, PX4IO_P_CONFIG_BOOTLOADER_VERSION),
	       io_reg_get(PX4IO_PAGE_CONFIG, PX4IO_P_CONFIG_MAX_TRANSFER),
	       io_reg_get(PX4IO_PAGE_SETUP,  PX4IO_P_SETUP_CRC),
	       io_reg_get(PX4IO_PAGE_SETUP,  PX4IO_P_SETUP_CRC+1));
	printf("%u controls %u actuators %u R/C inputs %u analog inputs %u relays\n",
	       io_reg_get(PX4IO_PAGE_CONFIG, PX4IO_P_CONFIG_CONTROL_COUNT),
	       io_reg_get(PX4IO_PAGE_CONFIG, PX4IO_P_CONFIG_ACTUATOR_COUNT),
	       io_reg_get(PX4IO_PAGE_CONFIG, PX4IO_P_CONFIG_RC_INPUT_COUNT),
	       io_reg_get(PX4IO_PAGE_CONFIG, PX4IO_P_CONFIG_ADC_INPUT_COUNT),
	       io_reg_get(PX4IO_PAGE_CONFIG, PX4IO_P_CONFIG_RELAY_COUNT));

	/* status */
	printf("%u bytes free\n",
	       io_reg_get(PX4IO_PAGE_STATUS, PX4IO_P_STATUS_FREEMEM));
	uint16_t flags = io_reg_get(PX4IO_PAGE_STATUS, PX4IO_P_STATUS_FLAGS);
	uint16_t io_status_flags = flags;
	printf("status 0x%04x%s%s%s%s%s%s%s%s%s%s%s%s\n",
	       flags,
	       ((flags & PX4IO_P_STATUS_FLAGS_OUTPUTS_ARMED) ? " OUTPUTS_ARMED" : ""),
	       ((flags & PX4IO_P_STATUS_FLAGS_SAFETY_OFF) ? " SAFETY_OFF" : " SAFETY_SAFE"),
	       ((flags & PX4IO_P_STATUS_FLAGS_OVERRIDE) ? " OVERRIDE" : ""),
	       ((flags & PX4IO_P_STATUS_FLAGS_RC_OK)    ? " RC_OK" : " RC_FAIL"),
	       ((flags & PX4IO_P_STATUS_FLAGS_RC_PPM)   ? " PPM" : ""),
	       ((flags & PX4IO_P_STATUS_FLAGS_RC_SBUS)  ? " SBUS" : ""),
	       ((flags & PX4IO_P_STATUS_FLAGS_FMU_OK)   ? " FMU_OK" : " FMU_FAIL"),
	       ((flags & PX4IO_P_STATUS_FLAGS_RAW_PWM)  ? " RAW_PWM_PASSTHROUGH" : ""),
	       ((flags & PX4IO_P_STATUS_FLAGS_MIXER_OK) ? " MIXER_OK" : " MIXER_FAIL"),
	       ((flags & PX4IO_P_STATUS_FLAGS_ARM_SYNC) ? " ARM_SYNC" : " ARM_NO_SYNC"),
	       ((flags & PX4IO_P_STATUS_FLAGS_INIT_OK)  ? " INIT_OK" : " INIT_FAIL"),
	       ((flags & PX4IO_P_STATUS_FLAGS_FAILSAFE)  ? " FAILSAFE" : ""));
	uint16_t alarms = io_reg_get(PX4IO_PAGE_STATUS, PX4IO_P_STATUS_ALARMS);
	printf("alarms 0x%04x%s%s%s%s%s%s%s%s\n",
	       alarms,
	       ((alarms & PX4IO_P_STATUS_ALARMS_VBATT_LOW)     ? " VBATT_LOW" : ""),
	       ((alarms & PX4IO_P_STATUS_ALARMS_TEMPERATURE)   ? " TEMPERATURE" : ""),
	       ((alarms & PX4IO_P_STATUS_ALARMS_SERVO_CURRENT) ? " SERVO_CURRENT" : ""),
	       ((alarms & PX4IO_P_STATUS_ALARMS_ACC_CURRENT)   ? " ACC_CURRENT" : ""),
	       ((alarms & PX4IO_P_STATUS_ALARMS_FMU_LOST)      ? " FMU_LOST" : ""),
	       ((alarms & PX4IO_P_STATUS_ALARMS_RC_LOST)       ? " RC_LOST" : ""),
	       ((alarms & PX4IO_P_STATUS_ALARMS_PWM_ERROR)     ? " PWM_ERROR" : ""),
	       ((alarms & PX4IO_P_STATUS_ALARMS_VSERVO_FAULT)  ? " VSERVO_FAULT" : ""));
	/* now clear alarms */
	io_reg_set(PX4IO_PAGE_STATUS, PX4IO_P_STATUS_ALARMS, 0xFFFF);

	if (_hardware == 1) {
		printf("vbatt mV %u ibatt mV %u vbatt scale %u\n",
		       io_reg_get(PX4IO_PAGE_STATUS, PX4IO_P_STATUS_VBATT),
		       io_reg_get(PX4IO_PAGE_STATUS, PX4IO_P_STATUS_IBATT),
		       io_reg_get(PX4IO_PAGE_SETUP, PX4IO_P_SETUP_VBATT_SCALE));
		printf("amp_per_volt %.3f amp_offset %.3f mAh discharged %.3f\n",
		       (double)_battery_amp_per_volt,
		       (double)_battery_amp_bias,
		       (double)_battery_mamphour_total);

	} else if (_hardware == 2) {
		printf("vservo %u mV vservo scale %u\n",
		       io_reg_get(PX4IO_PAGE_STATUS, PX4IO_P_STATUS_VSERVO),
		       io_reg_get(PX4IO_PAGE_SETUP, PX4IO_P_SETUP_VSERVO_SCALE));
		printf("vrssi %u\n", io_reg_get(PX4IO_PAGE_STATUS, PX4IO_P_STATUS_VRSSI));
	}

	printf("actuators");

	for (unsigned i = 0; i < _max_actuators; i++)
		printf(" %u", io_reg_get(PX4IO_PAGE_ACTUATORS, i));

	printf("\n");
	printf("servos");

	for (unsigned i = 0; i < _max_actuators; i++)
		printf(" %u", io_reg_get(PX4IO_PAGE_SERVOS, i));

	printf("\n");
	uint16_t raw_inputs = io_reg_get(PX4IO_PAGE_RAW_RC_INPUT, PX4IO_P_RAW_RC_COUNT);
	printf("%d raw R/C inputs", raw_inputs);

	for (unsigned i = 0; i < raw_inputs; i++)
		printf(" %u", io_reg_get(PX4IO_PAGE_RAW_RC_INPUT, PX4IO_P_RAW_RC_BASE + i));

	printf("\n");

	flags = io_reg_get(PX4IO_PAGE_RAW_RC_INPUT, PX4IO_P_RAW_RC_FLAGS);
	printf("R/C flags: 0x%04x%s%s%s%s%s\n", flags,
		(((io_status_flags & PX4IO_P_STATUS_FLAGS_RC_DSM) && (!(flags & PX4IO_P_RAW_RC_FLAGS_RC_DSM11))) ? " DSM10" : ""),
		(((io_status_flags & PX4IO_P_STATUS_FLAGS_RC_DSM) && (flags & PX4IO_P_RAW_RC_FLAGS_RC_DSM11)) ? " DSM11" : ""),
		((flags & PX4IO_P_RAW_RC_FLAGS_FRAME_DROP) ? " FRAME_DROP" : ""),
		((flags & PX4IO_P_RAW_RC_FLAGS_FAILSAFE) ? " FAILSAFE" : ""),
		((flags & PX4IO_P_RAW_RC_FLAGS_MAPPING_OK) ? " MAPPING_OK" : "")
	       );

	if ((io_status_flags & PX4IO_P_STATUS_FLAGS_RC_PPM)) {
		int frame_len = io_reg_get(PX4IO_PAGE_RAW_RC_INPUT, PX4IO_P_RAW_RC_DATA);
		printf("RC data (PPM frame len) %u us\n", frame_len);

		if ((frame_len - raw_inputs * 2000 - 3000) < 0) {
			printf("WARNING  WARNING  WARNING! This RC receiver does not allow safe frame detection.\n");
		}
	}

	uint16_t mapped_inputs = io_reg_get(PX4IO_PAGE_RC_INPUT, PX4IO_P_RC_VALID);
	printf("mapped R/C inputs 0x%04x", mapped_inputs);

	for (unsigned i = 0; i < _max_rc_input; i++) {
		if (mapped_inputs & (1 << i))
			printf(" %u:%d", i, REG_TO_SIGNED(io_reg_get(PX4IO_PAGE_RC_INPUT, PX4IO_P_RC_BASE + i)));
	}

	printf("\n");
	uint16_t adc_inputs = io_reg_get(PX4IO_PAGE_CONFIG, PX4IO_P_CONFIG_ADC_INPUT_COUNT);
	printf("ADC inputs");

	for (unsigned i = 0; i < adc_inputs; i++)
		printf(" %u", io_reg_get(PX4IO_PAGE_RAW_ADC_INPUT, i));

	printf("\n");

	/* setup and state */
	uint16_t features = io_reg_get(PX4IO_PAGE_SETUP, PX4IO_P_SETUP_FEATURES);
	printf("features 0x%04x%s%s%s%s\n", features,
		((features & PX4IO_P_SETUP_FEATURES_SBUS1_OUT) ? " S.BUS1_OUT" : ""),
		((features & PX4IO_P_SETUP_FEATURES_SBUS2_OUT) ? " S.BUS2_OUT" : ""),
		((features & PX4IO_P_SETUP_FEATURES_PWM_RSSI) ? " RSSI_PWM" : ""),
		((features & PX4IO_P_SETUP_FEATURES_ADC_RSSI) ? " RSSI_ADC" : "")
		);
	uint16_t arming = io_reg_get(PX4IO_PAGE_SETUP, PX4IO_P_SETUP_ARMING);
	printf("arming 0x%04x%s%s%s%s%s%s%s\n",
	       arming,
	       ((arming & PX4IO_P_SETUP_ARMING_FMU_ARMED)		? " FMU_ARMED" : " FMU_DISARMED"),
	       ((arming & PX4IO_P_SETUP_ARMING_IO_ARM_OK)		? " IO_ARM_OK" : " IO_ARM_DENIED"),
	       ((arming & PX4IO_P_SETUP_ARMING_MANUAL_OVERRIDE_OK)	? " MANUAL_OVERRIDE_OK" : ""),
	       ((arming & PX4IO_P_SETUP_ARMING_FAILSAFE_CUSTOM)		? " FAILSAFE_CUSTOM" : ""),
	       ((arming & PX4IO_P_SETUP_ARMING_INAIR_RESTART_OK)	? " INAIR_RESTART_OK" : ""),
	       ((arming & PX4IO_P_SETUP_ARMING_ALWAYS_PWM_ENABLE)	? " ALWAYS_PWM_ENABLE" : ""),
	       ((arming & PX4IO_P_SETUP_ARMING_LOCKDOWN)		? " LOCKDOWN" : ""));
#ifdef CONFIG_ARCH_BOARD_PX4FMU_V1
	printf("rates 0x%04x default %u alt %u relays 0x%04x\n",
	       io_reg_get(PX4IO_PAGE_SETUP, PX4IO_P_SETUP_PWM_RATES),
	       io_reg_get(PX4IO_PAGE_SETUP, PX4IO_P_SETUP_PWM_DEFAULTRATE),
	       io_reg_get(PX4IO_PAGE_SETUP, PX4IO_P_SETUP_PWM_ALTRATE),
	       io_reg_get(PX4IO_PAGE_SETUP, PX4IO_P_SETUP_RELAYS));
#endif
#ifdef CONFIG_ARCH_BOARD_PX4FMU_V2
	printf("rates 0x%04x default %u alt %u\n",
	       io_reg_get(PX4IO_PAGE_SETUP, PX4IO_P_SETUP_PWM_RATES),
	       io_reg_get(PX4IO_PAGE_SETUP, PX4IO_P_SETUP_PWM_DEFAULTRATE),
	       io_reg_get(PX4IO_PAGE_SETUP, PX4IO_P_SETUP_PWM_ALTRATE));
#endif
	printf("debuglevel %u\n", io_reg_get(PX4IO_PAGE_SETUP, PX4IO_P_SETUP_SET_DEBUG));
	for (unsigned group = 0; group < 4; group++) {
		printf("controls %u:", group);

		for (unsigned i = 0; i < _max_controls; i++)
			printf(" %d", (int16_t) io_reg_get(PX4IO_PAGE_CONTROLS, group * PX4IO_PROTOCOL_MAX_CONTROL_COUNT + i));

		printf("\n");
	}

	for (unsigned i = 0; i < _max_rc_input; i++) {
		unsigned base = PX4IO_P_RC_CONFIG_STRIDE * i;
		uint16_t options = io_reg_get(PX4IO_PAGE_RC_CONFIG, base + PX4IO_P_RC_CONFIG_OPTIONS);
		printf("input %u min %u center %u max %u deadzone %u assigned %u options 0x%04x%s%s\n",
		       i,
		       io_reg_get(PX4IO_PAGE_RC_CONFIG, base + PX4IO_P_RC_CONFIG_MIN),
		       io_reg_get(PX4IO_PAGE_RC_CONFIG, base + PX4IO_P_RC_CONFIG_CENTER),
		       io_reg_get(PX4IO_PAGE_RC_CONFIG, base + PX4IO_P_RC_CONFIG_MAX),
		       io_reg_get(PX4IO_PAGE_RC_CONFIG, base + PX4IO_P_RC_CONFIG_DEADZONE),
		       io_reg_get(PX4IO_PAGE_RC_CONFIG, base + PX4IO_P_RC_CONFIG_ASSIGNMENT),
		       options,
		       ((options & PX4IO_P_RC_CONFIG_OPTIONS_ENABLED) ? " ENABLED" : ""),
		       ((options & PX4IO_P_RC_CONFIG_OPTIONS_REVERSE) ? " REVERSED" : ""));
	}

	printf("failsafe");

	for (unsigned i = 0; i < _max_actuators; i++)
		printf(" %u", io_reg_get(PX4IO_PAGE_FAILSAFE_PWM, i));

	printf("\ndisarmed values");

	for (unsigned i = 0; i < _max_actuators; i++)
		printf(" %u", io_reg_get(PX4IO_PAGE_DISARMED_PWM, i));

	printf("\n");
}

int
PX4IO::ioctl(file * filep, int cmd, unsigned long arg)
{
	int ret = OK;

	/* regular ioctl? */
	switch (cmd) {
	case PWM_SERVO_ARM:
		/* set the 'armed' bit */
		ret = io_reg_modify(PX4IO_PAGE_SETUP, PX4IO_P_SETUP_ARMING, 0, PX4IO_P_SETUP_ARMING_FMU_ARMED);
		break;

	case PWM_SERVO_SET_ARM_OK:
		/* set the 'OK to arm' bit */
		ret = io_reg_modify(PX4IO_PAGE_SETUP, PX4IO_P_SETUP_ARMING, 0, PX4IO_P_SETUP_ARMING_IO_ARM_OK);
		break;

	case PWM_SERVO_CLEAR_ARM_OK:
		/* clear the 'OK to arm' bit */
		ret = io_reg_modify(PX4IO_PAGE_SETUP, PX4IO_P_SETUP_ARMING, PX4IO_P_SETUP_ARMING_IO_ARM_OK, 0);
		break;

	case PWM_SERVO_DISARM:
		/* clear the 'armed' bit */
		ret = io_reg_modify(PX4IO_PAGE_SETUP, PX4IO_P_SETUP_ARMING, PX4IO_P_SETUP_ARMING_FMU_ARMED, 0);
		break;

	case PWM_SERVO_GET_DEFAULT_UPDATE_RATE:
		/* get the default update rate */
		*(unsigned *)arg = io_reg_get(PX4IO_PAGE_SETUP, PX4IO_P_SETUP_PWM_DEFAULTRATE);
		break;

	case PWM_SERVO_SET_UPDATE_RATE:
		/* set the requested alternate rate */
		ret = io_reg_set(PX4IO_PAGE_SETUP, PX4IO_P_SETUP_PWM_ALTRATE, arg);
		break;

	case PWM_SERVO_GET_UPDATE_RATE:
		/* get the alternative update rate */
		*(unsigned *)arg = io_reg_get(PX4IO_PAGE_SETUP, PX4IO_P_SETUP_PWM_ALTRATE);
		break;

	case PWM_SERVO_SET_SELECT_UPDATE_RATE: {

			/* blindly clear the PWM update alarm - might be set for some other reason */
			io_reg_set(PX4IO_PAGE_STATUS, PX4IO_P_STATUS_ALARMS, PX4IO_P_STATUS_ALARMS_PWM_ERROR);

			/* attempt to set the rate map */
			io_reg_set(PX4IO_PAGE_SETUP, PX4IO_P_SETUP_PWM_RATES, arg);

			/* check that the changes took */
			uint16_t alarms = io_reg_get(PX4IO_PAGE_STATUS, PX4IO_P_STATUS_ALARMS);

			if (alarms & PX4IO_P_STATUS_ALARMS_PWM_ERROR) {
				ret = -EINVAL;
				io_reg_set(PX4IO_PAGE_STATUS, PX4IO_P_STATUS_ALARMS, PX4IO_P_STATUS_ALARMS_PWM_ERROR);
			}

			break;
		}

	case PWM_SERVO_GET_SELECT_UPDATE_RATE:

		*(unsigned *)arg = io_reg_get(PX4IO_PAGE_SETUP, PX4IO_P_SETUP_PWM_RATES);
		break;

	case PWM_SERVO_SET_FAILSAFE_PWM: {
		struct pwm_output_values* pwm = (struct pwm_output_values*)arg;
		if (pwm->channel_count > _max_actuators)
			/* fail with error */
			return E2BIG;

		/* copy values to registers in IO */
		ret = io_reg_set(PX4IO_PAGE_FAILSAFE_PWM, 0, pwm->values, pwm->channel_count);
		break;
	}

	case PWM_SERVO_GET_FAILSAFE_PWM:

		ret = io_reg_get(PX4IO_PAGE_FAILSAFE_PWM, 0, (uint16_t*)arg, _max_actuators);
		if (ret != OK) {
			ret = -EIO;
		}
		break;

	case PWM_SERVO_SET_DISARMED_PWM: {
		struct pwm_output_values* pwm = (struct pwm_output_values*)arg;
		if (pwm->channel_count > _max_actuators)
			/* fail with error */
			return E2BIG;

		/* copy values to registers in IO */
		ret = io_reg_set(PX4IO_PAGE_DISARMED_PWM, 0, pwm->values, pwm->channel_count);
		break;
	}

	case PWM_SERVO_GET_DISARMED_PWM:

		ret = io_reg_get(PX4IO_PAGE_DISARMED_PWM, 0, (uint16_t*)arg, _max_actuators);
		if (ret != OK) {
			ret = -EIO;
		}
		break;

	case PWM_SERVO_SET_MIN_PWM: {
		struct pwm_output_values* pwm = (struct pwm_output_values*)arg;
		if (pwm->channel_count > _max_actuators)
			/* fail with error */
			return E2BIG;

		/* copy values to registers in IO */
		ret = io_reg_set(PX4IO_PAGE_CONTROL_MIN_PWM, 0, pwm->values, pwm->channel_count);
		break;
	}

	case PWM_SERVO_GET_MIN_PWM:

		ret = io_reg_get(PX4IO_PAGE_CONTROL_MIN_PWM, 0, (uint16_t*)arg, _max_actuators);
		if (ret != OK) {
			ret = -EIO;
		}
		break;

	case PWM_SERVO_SET_MAX_PWM: {
		struct pwm_output_values* pwm = (struct pwm_output_values*)arg;
		if (pwm->channel_count > _max_actuators)
			/* fail with error */
			return E2BIG;

		/* copy values to registers in IO */
		ret = io_reg_set(PX4IO_PAGE_CONTROL_MAX_PWM, 0, pwm->values, pwm->channel_count);
		break;
	}

	case PWM_SERVO_GET_MAX_PWM:

		ret = io_reg_get(PX4IO_PAGE_CONTROL_MAX_PWM, 0, (uint16_t*)arg, _max_actuators);
		if (ret != OK) {
			ret = -EIO;
		}
		break;

	case PWM_SERVO_GET_COUNT:
		*(unsigned *)arg = _max_actuators;
		break;

	case PWM_SERVO_SET_DISABLE_LOCKDOWN:
		_lockdown_override = arg;
		break;

	case PWM_SERVO_GET_DISABLE_LOCKDOWN:
		*(unsigned *)arg = _lockdown_override;
		break;

	case DSM_BIND_START:

		/* only allow DSM2, DSM-X and DSM-X with more than 7 channels */
		if (arg == DSM2_BIND_PULSES ||
		    arg == DSMX_BIND_PULSES ||
		    arg == DSMX8_BIND_PULSES) {
			io_reg_set(PX4IO_PAGE_SETUP, PX4IO_P_SETUP_DSM, dsm_bind_power_down);
			usleep(500000);
			io_reg_set(PX4IO_PAGE_SETUP, PX4IO_P_SETUP_DSM, dsm_bind_set_rx_out);
			io_reg_set(PX4IO_PAGE_SETUP, PX4IO_P_SETUP_DSM, dsm_bind_power_up);
			usleep(72000);
			io_reg_set(PX4IO_PAGE_SETUP, PX4IO_P_SETUP_DSM, dsm_bind_send_pulses | (arg << 4));
			usleep(50000);
			io_reg_set(PX4IO_PAGE_SETUP, PX4IO_P_SETUP_DSM, dsm_bind_reinit_uart);

			ret = OK;
		} else {
			ret = -EINVAL;
		}
		break;

	case DSM_BIND_POWER_UP:
		io_reg_set(PX4IO_PAGE_SETUP, PX4IO_P_SETUP_DSM, dsm_bind_power_up);
		break;

	case PWM_SERVO_SET(0) ... PWM_SERVO_SET(PWM_OUTPUT_MAX_CHANNELS - 1): {

			/* TODO: we could go lower for e.g. TurboPWM */
			unsigned channel = cmd - PWM_SERVO_SET(0);

			if ((channel >= _max_actuators) || (arg < PWM_LOWEST_MIN) || (arg > PWM_HIGHEST_MAX)) {
				ret = -EINVAL;

			} else {
				/* send a direct PWM value */
				ret = io_reg_set(PX4IO_PAGE_DIRECT_PWM, channel, arg);
			}

			break;
		}

	case PWM_SERVO_GET(0) ... PWM_SERVO_GET(PWM_OUTPUT_MAX_CHANNELS - 1): {

			unsigned channel = cmd - PWM_SERVO_GET(0);

			if (channel >= _max_actuators) {
				ret = -EINVAL;

			} else {
				/* fetch a current PWM value */
				uint32_t value = io_reg_get(PX4IO_PAGE_SERVOS, channel);

				if (value == _io_reg_get_error) {
					ret = -EIO;

				} else {
					*(servo_position_t *)arg = value;
				}
			}

			break;
		}

	case PWM_SERVO_GET_RATEGROUP(0) ... PWM_SERVO_GET_RATEGROUP(PWM_OUTPUT_MAX_CHANNELS - 1): {

			unsigned channel = cmd - PWM_SERVO_GET_RATEGROUP(0);

			*(uint32_t *)arg = io_reg_get(PX4IO_PAGE_PWM_INFO, PX4IO_RATE_MAP_BASE + channel);

			if (*(uint32_t *)arg == _io_reg_get_error)
				ret = -EIO;

			break;
		}

	case GPIO_RESET: {
#ifdef CONFIG_ARCH_BOARD_PX4FMU_V1
			uint32_t bits = (1 << _max_relays) - 1;

			/* don't touch relay1 if it's controlling RX vcc */
			if (_dsm_vcc_ctl)
				bits &= ~PX4IO_P_SETUP_RELAYS_POWER1;

			ret = io_reg_modify(PX4IO_PAGE_SETUP, PX4IO_P_SETUP_RELAYS, bits, 0);
#endif
#ifdef CONFIG_ARCH_BOARD_PX4FMU_V2
			ret = -EINVAL;
#endif
			break;
		}

	case GPIO_SET:
#ifdef CONFIG_ARCH_BOARD_PX4FMU_V1
		arg &= ((1 << _max_relays) - 1);

		/* don't touch relay1 if it's controlling RX vcc */
		if (_dsm_vcc_ctl & (arg & PX4IO_P_SETUP_RELAYS_POWER1)) {
			ret = -EINVAL;
			break;
		}

		ret = io_reg_modify(PX4IO_PAGE_SETUP, PX4IO_P_SETUP_RELAYS, 0, arg);
#endif
#ifdef CONFIG_ARCH_BOARD_PX4FMU_V2
		ret = -EINVAL;
#endif
		break;

	case GPIO_CLEAR:
#ifdef CONFIG_ARCH_BOARD_PX4FMU_V1
		arg &= ((1 << _max_relays) - 1);

		/* don't touch relay1 if it's controlling RX vcc */
		if (_dsm_vcc_ctl & (arg & PX4IO_P_SETUP_RELAYS_POWER1)) {
			ret = -EINVAL;
			break;
		}

		ret = io_reg_modify(PX4IO_PAGE_SETUP, PX4IO_P_SETUP_RELAYS, arg, 0);
#endif
#ifdef CONFIG_ARCH_BOARD_PX4FMU_V2
		ret = -EINVAL;
#endif
		break;

	case GPIO_GET:
#ifdef CONFIG_ARCH_BOARD_PX4FMU_V1
		*(uint32_t *)arg = io_reg_get(PX4IO_PAGE_SETUP, PX4IO_P_SETUP_RELAYS);

		if (*(uint32_t *)arg == _io_reg_get_error)
			ret = -EIO;

#endif
#ifdef CONFIG_ARCH_BOARD_PX4FMU_V2
		ret = -EINVAL;
#endif
		break;

	case MIXERIOCGETOUTPUTCOUNT:
		*(unsigned *)arg = _max_actuators;
		break;

	case MIXERIOCRESET:
		ret = 0;	/* load always resets */
		break;

	case MIXERIOCLOADBUF: {
			const char *buf = (const char *)arg;
			ret = mixer_send(buf, strnlen(buf, 2048));
			break;
		}

	case RC_INPUT_GET: {
			uint16_t status;
			rc_input_values *rc_val = (rc_input_values *)arg;

			ret = io_reg_get(PX4IO_PAGE_STATUS, PX4IO_P_STATUS_FLAGS, &status, 1);

			if (ret != OK)
				break;

			/* if no R/C input, don't try to fetch anything */
			if (!(status & PX4IO_P_STATUS_FLAGS_RC_OK)) {
				ret = -ENOTCONN;
				break;
			}

			/* sort out the source of the values */
			if (status & PX4IO_P_STATUS_FLAGS_RC_PPM) {
				rc_val->input_source = RC_INPUT_SOURCE_PX4IO_PPM;

			} else if (status & PX4IO_P_STATUS_FLAGS_RC_DSM) {
				rc_val->input_source = RC_INPUT_SOURCE_PX4IO_SPEKTRUM;

			} else if (status & PX4IO_P_STATUS_FLAGS_RC_SBUS) {
				rc_val->input_source = RC_INPUT_SOURCE_PX4IO_SBUS;

			} else {
				rc_val->input_source = RC_INPUT_SOURCE_UNKNOWN;
			}

			/* read raw R/C input values */
			ret = io_reg_get(PX4IO_PAGE_RAW_RC_INPUT, PX4IO_P_RAW_RC_BASE, &(rc_val->values[0]), _max_rc_input);
			break;
		}

	case PX4IO_SET_DEBUG:
		/* set the debug level */
		ret = io_reg_set(PX4IO_PAGE_SETUP, PX4IO_P_SETUP_SET_DEBUG, arg);
		break;

	case PX4IO_REBOOT_BOOTLOADER:
		if (system_status() & PX4IO_P_STATUS_FLAGS_SAFETY_OFF)
			return -EINVAL;

		/* reboot into bootloader - arg must be PX4IO_REBOOT_BL_MAGIC */
		io_reg_set(PX4IO_PAGE_SETUP, PX4IO_P_SETUP_REBOOT_BL, arg);
		// we don't expect a reply from this operation
		ret = OK;
		break;

	case PX4IO_CHECK_CRC: {
		/* check IO firmware CRC against passed value */		
		uint32_t io_crc = 0;
		ret = io_reg_get(PX4IO_PAGE_SETUP, PX4IO_P_SETUP_CRC, (uint16_t *)&io_crc, 2);
		if (ret != OK)
			return ret;
		if (io_crc != arg) {
			debug("crc mismatch 0x%08x 0x%08x", (unsigned)io_crc, arg);
			return -EINVAL;
		}
		break;
	}

	case PX4IO_INAIR_RESTART_ENABLE:

		/* set/clear the 'in-air restart' bit */
		if (arg) {
			ret = io_reg_modify(PX4IO_PAGE_SETUP, PX4IO_P_SETUP_ARMING, 0, PX4IO_P_SETUP_ARMING_INAIR_RESTART_OK);

		} else {
			ret = io_reg_modify(PX4IO_PAGE_SETUP, PX4IO_P_SETUP_ARMING, PX4IO_P_SETUP_ARMING_INAIR_RESTART_OK, 0);
		}

		break;

	case RC_INPUT_ENABLE_RSSI_ANALOG:

		if (arg) {
			ret = io_reg_modify(PX4IO_PAGE_SETUP, PX4IO_P_SETUP_FEATURES, 0, PX4IO_P_SETUP_FEATURES_ADC_RSSI);
		} else {
			ret = io_reg_modify(PX4IO_PAGE_SETUP, PX4IO_P_SETUP_FEATURES, PX4IO_P_SETUP_FEATURES_ADC_RSSI, 0);
		}

		break;

	case RC_INPUT_ENABLE_RSSI_PWM:

		if (arg) {
			ret = io_reg_modify(PX4IO_PAGE_SETUP, PX4IO_P_SETUP_FEATURES, 0, PX4IO_P_SETUP_FEATURES_PWM_RSSI);
		} else {
			ret = io_reg_modify(PX4IO_PAGE_SETUP, PX4IO_P_SETUP_FEATURES, PX4IO_P_SETUP_FEATURES_PWM_RSSI, 0);
		}

		break;

	case SBUS_SET_PROTO_VERSION:

		if (arg == 1) {
			ret = io_reg_modify(PX4IO_PAGE_SETUP, PX4IO_P_SETUP_FEATURES, 0, PX4IO_P_SETUP_FEATURES_SBUS1_OUT);
		} else if (arg == 2) {
			ret = io_reg_modify(PX4IO_PAGE_SETUP, PX4IO_P_SETUP_FEATURES, 0, PX4IO_P_SETUP_FEATURES_SBUS2_OUT);
		} else {
			ret = io_reg_modify(PX4IO_PAGE_SETUP, PX4IO_P_SETUP_FEATURES, (PX4IO_P_SETUP_FEATURES_SBUS1_OUT | PX4IO_P_SETUP_FEATURES_SBUS2_OUT), 0);
		}

		break;

	default:
		/* see if the parent class can make any use of it */
		ret = CDev::ioctl(filep, cmd, arg);
		break;
	}

	return ret;
}

ssize_t
PX4IO::write(file * /*filp*/, const char *buffer, size_t len)
/* Make it obvious that file * isn't used here */
{
	unsigned count = len / 2;

	if (count > _max_actuators)
		count = _max_actuators;

	if (count > 0) {

		perf_begin(_perf_write);
		int ret = io_reg_set(PX4IO_PAGE_DIRECT_PWM, 0, (uint16_t *)buffer, count);
		perf_end(_perf_write);

		if (ret != OK)
			return ret;
	}

	return count * 2;
}

int
PX4IO::set_update_rate(int rate)
{
	int interval_ms = 1000 / rate;

	if (interval_ms < UPDATE_INTERVAL_MIN) {
		interval_ms = UPDATE_INTERVAL_MIN;
		warnx("update rate too high, limiting interval to %d ms (%d Hz).", interval_ms, 1000 / interval_ms);
	}

	if (interval_ms > 100) {
		interval_ms = 100;
		warnx("update rate too low, limiting to %d ms (%d Hz).", interval_ms, 1000 / interval_ms);
	}

	_update_interval = interval_ms;
	return 0;
}

void
PX4IO::set_battery_current_scaling(float amp_per_volt, float amp_bias)
{
	_battery_amp_per_volt = amp_per_volt;
	_battery_amp_bias = amp_bias;
}

extern "C" __EXPORT int px4io_main(int argc, char *argv[]);

namespace
{

device::Device *
get_interface()
{
	device::Device *interface = nullptr;

#ifndef CONFIG_ARCH_BOARD_PX4FMU_V1

	/* try for a serial interface */
	if (PX4IO_serial_interface != nullptr)
		interface = PX4IO_serial_interface();

	if (interface != nullptr)
		goto got;

#endif

	/* try for an I2C interface if we haven't got a serial one */
	if (PX4IO_i2c_interface != nullptr)
		interface = PX4IO_i2c_interface();

	if (interface != nullptr)
		goto got;

	errx(1, "cannot alloc interface");

got:

	if (interface->init() != OK) {
		delete interface;
		errx(1, "interface init failed");
	}

	return interface;
}

void
start(int argc, char *argv[])
{
	if (g_dev != nullptr)
		errx(0, "already loaded");

	/* allocate the interface */
	device::Device *interface = get_interface();

	/* create the driver - it will set g_dev */
	(void)new PX4IO(interface);

	if (g_dev == nullptr) {
		delete interface;
		errx(1, "driver alloc failed");
	}

	if (OK != g_dev->init()) {
		delete g_dev;
		g_dev = nullptr;
		errx(1, "driver init failed");
	}

	/* disable RC handling on request */
	if (argc > 1) {
		if (!strcmp(argv[1], "norc")) {

			if (g_dev->disable_rc_handling())
				warnx("Failed disabling RC handling");

		} else {
			warnx("unknown argument: %s", argv[1]);
		}
	}

#ifdef CONFIG_ARCH_BOARD_PX4FMU_V1
	int dsm_vcc_ctl;

	if (param_get(param_find("RC_RL1_DSM_VCC"), &dsm_vcc_ctl) == OK) {
		if (dsm_vcc_ctl) {
			g_dev->set_dsm_vcc_ctl(true);
			g_dev->ioctl(nullptr, DSM_BIND_POWER_UP, 0);
		}
	}

#endif
	exit(0);
}

void
detect(int argc, char *argv[])
{
	if (g_dev != nullptr)
		errx(0, "already loaded");

	/* allocate the interface */
	device::Device *interface = get_interface();

	/* create the driver - it will set g_dev */
	(void)new PX4IO(interface);

	if (g_dev == nullptr)
		errx(1, "driver alloc failed");

	int ret = g_dev->detect();

	delete g_dev;
	g_dev = nullptr;

	if (ret) {
		/* nonzero, error */
		exit(1);

	} else {
		exit(0);
	}
}

void
checkcrc(int argc, char *argv[])
{
	bool keep_running = false;

	if (g_dev == nullptr) {
		/* allocate the interface */
		device::Device *interface = get_interface();

		/* create the driver - it will set g_dev */
		(void)new PX4IO(interface);

		if (g_dev == nullptr)
			errx(1, "driver alloc failed");
	} else {
		/* its already running, don't kill the driver */
		keep_running = true;
	}

	/*
	  check IO CRC against CRC of a file
	 */
	if (argc < 2) {
		printf("usage: px4io checkcrc filename\n");
		exit(1);
	}
	int fd = open(argv[1], O_RDONLY);
	if (fd == -1) {
		printf("open of %s failed - %d\n", argv[1], errno);
		exit(1);			
	}
	const uint32_t app_size_max = 0xf000;
	uint32_t fw_crc = 0;
	uint32_t nbytes = 0;
	while (true) {
		uint8_t buf[16];
		int n = read(fd, buf, sizeof(buf));
		if (n <= 0) break;
		fw_crc = crc32part(buf, n, fw_crc);
		nbytes += n;
	}
	close(fd);
	while (nbytes < app_size_max) {
		uint8_t b = 0xff;
		fw_crc = crc32part(&b, 1, fw_crc);			
		nbytes++;
	}

	int ret = g_dev->ioctl(nullptr, PX4IO_CHECK_CRC, fw_crc);

	if (!keep_running) {
		delete g_dev;
		g_dev = nullptr;
	}

	if (ret != OK) {
		printf("check CRC failed - %d\n", ret);
		exit(1);			
	}
	printf("CRCs match\n");
	exit(0);
}

void
bind(int argc, char *argv[])
{
	int pulses;

	if (g_dev == nullptr)
		errx(1, "px4io must be started first");

#ifdef CONFIG_ARCH_BOARD_PX4FMU_V1

	if (!g_dev->get_dsm_vcc_ctl())
		errx(1, "DSM bind feature not enabled");

#endif

	if (argc < 3)
		errx(0, "needs argument, use dsm2, dsmx or dsmx8");

	if (!strcmp(argv[2], "dsm2"))
		pulses = DSM2_BIND_PULSES;
	else if (!strcmp(argv[2], "dsmx"))
		pulses = DSMX_BIND_PULSES;
	else if (!strcmp(argv[2], "dsmx8"))
		pulses = DSMX8_BIND_PULSES;
	else 
		errx(1, "unknown parameter %s, use dsm2, dsmx or dsmx8", argv[2]);
	// Test for custom pulse parameter
	if (argc > 3)
		pulses = atoi(argv[3]);
	if (g_dev->system_status() & PX4IO_P_STATUS_FLAGS_SAFETY_OFF) 
		errx(1, "system must not be armed");

#ifdef CONFIG_ARCH_BOARD_PX4FMU_V1
	warnx("This command will only bind DSM if satellite VCC (red wire) is controlled by relay 1.");
#endif
	g_dev->ioctl(nullptr, DSM_BIND_START, pulses);

	exit(0);

}

void
test(void)
{
	int		fd;
	unsigned	servo_count = 0;
	unsigned	pwm_value = 1000;
	int		direction = 1;
	int		ret;

	fd = open(PX4IO_DEVICE_PATH, O_WRONLY);

	if (fd < 0)
		err(1, "failed to open device");

	if (ioctl(fd, PWM_SERVO_GET_COUNT, (unsigned long)&servo_count))
		err(1, "failed to get servo count");

	/* tell IO that its ok to disable its safety with the switch */
	ret = ioctl(fd, PWM_SERVO_SET_ARM_OK, 0);

	if (ret != OK)
		err(1, "PWM_SERVO_SET_ARM_OK");

	if (ioctl(fd, PWM_SERVO_ARM, 0))
		err(1, "failed to arm servos");

	struct pollfd fds;
	fds.fd = 0; /* stdin */
	fds.events = POLLIN;

	warnx("Press CTRL-C or 'c' to abort.");

	for (;;) {

		/* sweep all servos between 1000..2000 */
		servo_position_t servos[servo_count];

		for (unsigned i = 0; i < servo_count; i++)
			servos[i] = pwm_value;

		ret = write(fd, servos, sizeof(servos));

		if (ret != (int)sizeof(servos))
			err(1, "error writing PWM servo data, wrote %u got %d", sizeof(servos), ret);

		if (direction > 0) {
			if (pwm_value < 2000) {
				pwm_value++;

			} else {
				direction = -1;
			}

		} else {
			if (pwm_value > 1000) {
				pwm_value--;

			} else {
				direction = 1;
			}
		}

		/* readback servo values */
		for (unsigned i = 0; i < servo_count; i++) {
			servo_position_t value;

			if (ioctl(fd, PWM_SERVO_GET(i), (unsigned long)&value))
				err(1, "error reading PWM servo %d", i);

			if (value != servos[i])
				errx(1, "servo %d readback error, got %u expected %u", i, value, servos[i]);
		}

		/* Check if user wants to quit */
		char c;
		ret = poll(&fds, 1, 0);

		if (ret > 0) {

			read(0, &c, 1);

			if (c == 0x03 || c == 0x63 || c == 'q') {
				warnx("User abort\n");
				exit(0);
			}
		}
	}
}

void
monitor(void)
{
	/* clear screen */
	printf("\033[2J");

	unsigned cancels = 2;

	for (;;) {
		pollfd fds[1];

		fds[0].fd = 0;
		fds[0].events = POLLIN;
		poll(fds, 1, 2000);

		if (fds[0].revents == POLLIN) {
			int c;
			read(0, &c, 1);

			if (cancels-- == 0) {
				printf("\033[2J\033[H"); /* move cursor home and clear screen */
				exit(0);
			}
		}

		if (g_dev != nullptr) {

			printf("\033[2J\033[H"); /* move cursor home and clear screen */
			(void)g_dev->print_status();
			(void)g_dev->print_debug();
			printf("\n\n\n[ Use 'px4io debug <N>' for more output. Hit <enter> three times to exit monitor mode ]\n");

		} else {
			errx(1, "driver not loaded, exiting");
		}
	}
}

void
if_test(unsigned mode)
{
	device::Device *interface = get_interface();
	int result;

	if (interface) {
		result = interface->ioctl(1, mode); /* XXX magic numbers */
		delete interface;
	} else {
		errx(1, "interface not loaded, exiting");
	}

	errx(0, "test returned %d", result);
}

void
lockdown(int argc, char *argv[])
{
	if (g_dev != nullptr) {

			if (argc > 2 && !strcmp(argv[2], "disable")) {

				warnx("WARNING: ACTUATORS WILL BE LIVE IN HIL! PROCEED?");
				warnx("Press 'y' to enable, any other key to abort.");

				/* check if user wants to abort */
				char c;

				struct pollfd fds;
				int ret;
				hrt_abstime start = hrt_absolute_time();
				const unsigned long timeout = 5000000;

				while (hrt_elapsed_time(&start) < timeout) {
					fds.fd = 0; /* stdin */
					fds.events = POLLIN;
					ret = poll(&fds, 1, 0);

					if (ret > 0) {

						read(0, &c, 1);

						if (c != 'y') {
							exit(0);
						} else if (c == 'y') {
							break;
						}
					}

					usleep(10000);
				}

				if (hrt_elapsed_time(&start) > timeout)
					errx(1, "TIMEOUT! ABORTED WITHOUT CHANGES.");

				(void)g_dev->ioctl(0, PWM_SERVO_SET_DISABLE_LOCKDOWN, 1);

				warnx("WARNING: ACTUATORS ARE NOW LIVE IN HIL!");
			} else {
				(void)g_dev->ioctl(0, PWM_SERVO_SET_DISABLE_LOCKDOWN, 0);
				warnx("ACTUATORS ARE NOW SAFE IN HIL.");
			}
			
		} else {
			errx(1, "driver not loaded, exiting");
		}
	exit(0);
}

} /* namespace */

int
px4io_main(int argc, char *argv[])
{
	/* check for sufficient number of arguments */
	if (argc < 2)
		goto out;

	if (!strcmp(argv[1], "start"))
		start(argc - 1, argv + 1);

	if (!strcmp(argv[1], "detect"))
		detect(argc - 1, argv + 1);

	if (!strcmp(argv[1], "checkcrc"))
		checkcrc(argc - 1, argv + 1);

	if (!strcmp(argv[1], "update")) {

		if (g_dev != nullptr) {
			printf("[px4io] loaded, detaching first\n");
			/* stop the driver */
			delete g_dev;
			g_dev = nullptr;
		}

		PX4IO_Uploader *up;
		const char *fn[4];

		/* work out what we're uploading... */
		if (argc > 2) {
			fn[0] = argv[2];
			fn[1] = nullptr;

		} else {
#if defined(CONFIG_ARCH_BOARD_PX4FMU_V1)
			fn[0] = "/etc/extras/px4io-v1_default.bin";
			fn[1] =	"/fs/microsd/px4io1.bin";
			fn[2] =	"/fs/microsd/px4io.bin";
			fn[3] =	nullptr;
#elif defined(CONFIG_ARCH_BOARD_PX4FMU_V2)
			fn[0] = "/etc/extras/px4io-v2_default.bin";
			fn[1] =	"/fs/microsd/px4io2.bin";
			fn[2] =	"/fs/microsd/px4io.bin";
			fn[3] =	nullptr;
#else
#error "unknown board"
#endif
		}

		up = new PX4IO_Uploader;
		int ret = up->upload(&fn[0]);
		delete up;

		switch (ret) {
		case OK:
			break;

		case -ENOENT:
			errx(1, "PX4IO firmware file not found");

		case -EEXIST:
		case -EIO:
			errx(1, "error updating PX4IO - check that bootloader mode is enabled");

		case -EINVAL:
			errx(1, "verify failed - retry the update");

		case -ETIMEDOUT:
			errx(1, "timed out waiting for bootloader - power-cycle and try again");

		default:
			errx(1, "unexpected error %d", ret);
		}

		return ret;
	}

	if (!strcmp(argv[1], "iftest")) {
		if (g_dev != nullptr)
			errx(1, "can't iftest when started");

		if_test((argc > 2) ? strtol(argv[2], NULL, 0) : 0);
	}

	if (!strcmp(argv[1], "forceupdate")) {
		/*
		  force update of the IO firmware without requiring
		  the user to hold the safety switch down
		 */
		if (argc <= 3) {
			warnx("usage: px4io forceupdate MAGIC filename");
			exit(1);
		}
		if (g_dev == nullptr) {
			warnx("px4io is not started, still attempting upgrade");

			/* allocate the interface */
			device::Device *interface = get_interface();

			/* create the driver - it will set g_dev */
			(void)new PX4IO(interface);

			if (g_dev == nullptr) {
				delete interface;
				errx(1, "driver alloc failed");
			}
		}

		uint16_t arg = atol(argv[2]);
		int ret = g_dev->ioctl(nullptr, PX4IO_REBOOT_BOOTLOADER, arg);
		if (ret != OK) {
			printf("reboot failed - %d\n", ret);
			exit(1);
		}

		// tear down the px4io instance
		delete g_dev;
		g_dev = nullptr;

		// upload the specified firmware
		const char *fn[2];
		fn[0] = argv[3];
		fn[1] = nullptr;
		PX4IO_Uploader *up = new PX4IO_Uploader;
		up->upload(&fn[0]);
		delete up;
		exit(0);
	}

	/* commands below here require a started driver */

	if (g_dev == nullptr)
		errx(1, "not started");

	if (!strcmp(argv[1], "limit")) {

		if ((argc > 2)) {
			g_dev->set_update_rate(atoi(argv[2]));

		} else {
			errx(1, "missing argument (50 - 500 Hz)");
			return 1;
		}

		exit(0);
	}

	if (!strcmp(argv[1], "current")) {
		if ((argc > 3)) {
			g_dev->set_battery_current_scaling(atof(argv[2]), atof(argv[3]));

		} else {
			errx(1, "missing argument (apm_per_volt, amp_offset)");
			return 1;
		}

		exit(0);
	}



	if (!strcmp(argv[1], "recovery")) {

		/*
		 * Enable in-air restart support.
		 * We can cheat and call the driver directly, as it
		 * doesn't reference filp in ioctl()
		 */
		g_dev->ioctl(NULL, PX4IO_INAIR_RESTART_ENABLE, 1);
		exit(0);
	}

	if (!strcmp(argv[1], "stop")) {

		/* stop the driver */
		delete g_dev;
		g_dev = nullptr;
		exit(0);
	}


	if (!strcmp(argv[1], "status")) {

		printf("[px4io] loaded\n");
		g_dev->print_status();

		exit(0);
	}

	if (!strcmp(argv[1], "debug")) {
		if (argc <= 2) {
			printf("usage: px4io debug LEVEL\n");
			exit(1);
		}

		if (g_dev == nullptr) {
			printf("px4io is not started\n");
			exit(1);
		}

		uint8_t level = atoi(argv[2]);
		/* we can cheat and call the driver directly, as it
		 * doesn't reference filp in ioctl()
		 */
		int ret = g_dev->ioctl(nullptr, PX4IO_SET_DEBUG, level);

		if (ret != 0) {
			printf("SET_DEBUG failed - %d\n", ret);
			exit(1);
		}

		printf("SET_DEBUG %u OK\n", (unsigned)level);
		exit(0);
	}

	if (!strcmp(argv[1], "rx_dsm") ||
	    !strcmp(argv[1], "rx_dsm_10bit") ||
	    !strcmp(argv[1], "rx_dsm_11bit") ||
	    !strcmp(argv[1], "rx_sbus") ||
	    !strcmp(argv[1], "rx_ppm"))
		errx(0, "receiver type is automatically detected, option '%s' is deprecated", argv[1]);

	if (!strcmp(argv[1], "test"))
		test();

	if (!strcmp(argv[1], "monitor"))
		monitor();

	if (!strcmp(argv[1], "bind"))
		bind(argc, argv);

	if (!strcmp(argv[1], "lockdown"))
		lockdown(argc, argv);

	if (!strcmp(argv[1], "sbus1_out")) {
		/* we can cheat and call the driver directly, as it
		 * doesn't reference filp in ioctl()
		 */
		int ret = g_dev->ioctl(nullptr, SBUS_SET_PROTO_VERSION, 1);

		if (ret != 0) {
			errx(ret, "S.BUS v1 failed");
		}

		exit(0);
	}

	if (!strcmp(argv[1], "sbus2_out")) {
		/* we can cheat and call the driver directly, as it
		 * doesn't reference filp in ioctl()
		 */
		int ret = g_dev->ioctl(nullptr, SBUS_SET_PROTO_VERSION, 2);

		if (ret != 0) {
			errx(ret, "S.BUS v2 failed");
		}

		exit(0);
	}

	if (!strcmp(argv[1], "rssi_analog")) {
		/* we can cheat and call the driver directly, as it
		 * doesn't reference filp in ioctl()
		 */
		int ret = g_dev->ioctl(nullptr, RC_INPUT_ENABLE_RSSI_ANALOG, 1);

		if (ret != 0) {
			errx(ret, "RSSI analog failed");
		}

		exit(0);
	}

	if (!strcmp(argv[1], "rssi_pwm")) {
		/* we can cheat and call the driver directly, as it
		 * doesn't reference filp in ioctl()
		 */
		int ret = g_dev->ioctl(nullptr, RC_INPUT_ENABLE_RSSI_PWM, 1);

		if (ret != 0) {
			errx(ret, "RSSI PWM failed");
		}

		exit(0);
	}

out:
	errx(1, "need a command, try 'start', 'stop', 'status', 'test', 'monitor', 'debug <level>',\n"
	        "'recovery', 'limit <rate>', 'current', 'bind', 'checkcrc',\n"
	        "'forceupdate', 'update', 'sbus1_out', 'sbus2_out', 'rssi_analog' or 'rssi_pwm'");
}<|MERGE_RESOLUTION|>--- conflicted
+++ resolved
@@ -1499,10 +1499,6 @@
 			/* we have never seen valid RC signals, abort */
 			return OK;
 		}
-<<<<<<< HEAD
-
-=======
->>>>>>> 73d04f7a
 	}
 
 	/* lazily advertise on first publication */
