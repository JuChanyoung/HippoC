/****************************************************************************
 *
 *   Copyright (c) 2012-2014 PX4 Development Team. All rights reserved.
 *
 * Redistribution and use in source and binary forms, with or without
 * modification, are permitted provided that the following conditions
 * are met:
 *
 * 1. Redistributions of source code must retain the above copyright
 *    notice, this list of conditions and the following disclaimer.
 * 2. Redistributions in binary form must reproduce the above copyright
 *    notice, this list of conditions and the following disclaimer in
 *    the documentation and/or other materials provided with the
 *    distribution.
 * 3. Neither the name PX4 nor the names of its contributors may be
 *    used to endorse or promote products derived from this software
 *    without specific prior written permission.
 *
 * THIS SOFTWARE IS PROVIDED BY THE COPYRIGHT HOLDERS AND CONTRIBUTORS
 * "AS IS" AND ANY EXPRESS OR IMPLIED WARRANTIES, INCLUDING, BUT NOT
 * LIMITED TO, THE IMPLIED WARRANTIES OF MERCHANTABILITY AND FITNESS
 * FOR A PARTICULAR PURPOSE ARE DISCLAIMED. IN NO EVENT SHALL THE
 * COPYRIGHT OWNER OR CONTRIBUTORS BE LIABLE FOR ANY DIRECT, INDIRECT,
 * INCIDENTAL, SPECIAL, EXEMPLARY, OR CONSEQUENTIAL DAMAGES (INCLUDING,
 * BUT NOT LIMITED TO, PROCUREMENT OF SUBSTITUTE GOODS OR SERVICES; LOSS
 * OF USE, DATA, OR PROFITS; OR BUSINESS INTERRUPTION) HOWEVER CAUSED
 * AND ON ANY THEORY OF LIABILITY, WHETHER IN CONTRACT, STRICT
 * LIABILITY, OR TORT (INCLUDING NEGLIGENCE OR OTHERWISE) ARISING IN
 * ANY WAY OUT OF THE USE OF THIS SOFTWARE, EVEN IF ADVISED OF THE
 * POSSIBILITY OF SUCH DAMAGE.
 *
 ****************************************************************************/

/**
 * @file hil.cpp
 *
 * Driver/configurator for the virtual HIL port.
 *
 * This virtual driver emulates PWM / servo outputs for setups where
 * the connected hardware does not provide enough or no PWM outputs.
 *
 * Its only function is to take actuator_control uORB messages,
 * mix them with any loaded mixer and output the result to the
 * actuator_output uORB topic. HIL can also be performed with normal
 * PWM outputs, a special flag prevents the outputs to be operated
 * during HIL mode. If HIL is not performed with a standalone FMU,
 * but in a real system, it is NOT recommended to use this virtual
 * driver. Use instead the normal FMU or IO driver.
 */

#include <px4_config.h>
#include <px4_tasks.h>
#include <px4_time.h>
#include <px4_common.h>

#include <sys/types.h>
#include <stdint.h>
#include <stdbool.h>
#include <stdlib.h>
#include <semaphore.h>
#include <string.h>
#include <fcntl.h>
#include <poll.h>
#include <errno.h>
#include <stdio.h>
#include <cmath>
#include <string.h>
#include <unistd.h>

#include <drivers/device/device.h>
#include <drivers/drv_pwm_output.h>
#include <drivers/drv_gpio.h>
#include <drivers/drv_hrt.h>
#include <drivers/drv_mixer.h>

#include <systemlib/systemlib.h>
#include <systemlib/mixer/mixer.h>

#include <uORB/topics/actuator_controls.h>
#include <uORB/topics/actuator_controls_0.h>
#include <uORB/topics/actuator_controls_1.h>
#include <uORB/topics/actuator_armed.h>
#include <uORB/topics/actuator_outputs.h>

#include <systemlib/err.h>

#ifdef __PX4_NUTTX
class HIL : public device::CDev
#else
class HIL : public device::VDev
#endif
{
public:
	enum Mode {
		MODE_2PWM,
		MODE_4PWM,
		MODE_8PWM,
		MODE_12PWM,
		MODE_16PWM,
		MODE_NONE
	};
	HIL();
	virtual ~HIL();

	virtual int     ioctl(device::file_t *filp, int cmd, unsigned long arg);

	virtual int	init();

	int		set_mode(Mode mode);
	int		set_pwm_rate(unsigned rate);
	int		_task;

private:
	static const unsigned _max_actuators = 4;

	Mode		_mode;
	int 		_update_rate;
	int 		_current_update_rate;
	int		_t_actuators;
	int		_t_armed;
	orb_advert_t	_t_outputs;
	unsigned	_num_outputs;
	bool		_primary_pwm_device;

	volatile bool	_task_should_exit;
	bool		_armed;

	MixerGroup	*_mixers;

	actuator_controls_s _controls;

	static void	task_main_trampoline(int argc, char *argv[]);
	void		task_main();

	static int	control_callback(uintptr_t handle,
			uint8_t control_group,
			uint8_t control_index,
			float &input);

	int		pwm_ioctl(device::file_t *filp, int cmd, unsigned long arg);

	struct GPIOConfig {
		uint32_t	input;
		uint32_t	output;
		uint32_t	alt;
	};

	static const GPIOConfig	_gpio_tab[];
	static const unsigned	_ngpio;

	void		gpio_reset(void);
	void		gpio_set_function(uint32_t gpios, int function);
	void		gpio_write(uint32_t gpios, int function);
	uint32_t	gpio_read(void);
	int		gpio_ioctl(device::file_t *filp, int cmd, unsigned long arg);

};

namespace
{

HIL	*g_hil;

} // namespace

HIL::HIL() :
#ifdef __PX4_NUTTX
	CDev
#else
	VDev
#endif
		("hilservo", PWM_OUTPUT0_DEVICE_PATH/*"/dev/hil" XXXL*/),
	_task(-1),
	_mode(MODE_NONE),
	_update_rate(50),
	_current_update_rate(0),
	_t_actuators(-1),
	_t_armed(-1),
	_t_outputs(0),
	_num_outputs(0),
	_primary_pwm_device(false),
	_task_should_exit(false),
	_armed(false),
	_mixers(nullptr)
{
	_debug_enabled = true;
}

HIL::~HIL()
{
	if (_task != -1) {
		/* tell the task we want it to go away */
		_task_should_exit = true;

		unsigned i = 10;
		do {
			/* wait 50ms - it should wake every 100ms or so worst-case */
			usleep(50000);

			/* if we have given up, kill it */
			if (--i == 0) {
				px4_task_delete(_task);
				break;
			}

		} while (_task != -1);
	}

	// XXX already claimed with CDEV
	// /* clean up the alternate device node */
	// if (_primary_pwm_device)
	// 	unregister_driver(PWM_OUTPUT_DEVICE_PATH);

	g_hil = nullptr;
}

int
HIL::init()
{
	int ret;

	ASSERT(_task == -1);

	/* do regular cdev init */
#ifdef __PX4_NUTTX
	ret = CDev::init();
#else
	ret = VDev::init();
#endif

	if (ret != OK) {
		return ret;
	}

	// XXX already claimed with CDEV
	///* try to claim the generic PWM output device node as well - it's OK if we fail at this */
	//ret = register_driver(PWM_OUTPUT_DEVICE_PATH, &fops, 0666, (void *)this);
	if (ret == OK) {
		log("default PWM output device");
		_primary_pwm_device = true;
	}

	/* reset GPIOs */
	// gpio_reset();

	/* start the HIL interface task */
	_task = px4_task_spawn_cmd("fmuhil",
			   SCHED_DEFAULT,
			   SCHED_PRIORITY_DEFAULT,
			   1200,
			   (px4_main_t)&HIL::task_main_trampoline,
			   nullptr);

	if (_task < 0) {
		debug("task start failed: %d", errno);
		return -errno;
	}

	return OK;
}

void
HIL::task_main_trampoline(int argc, char *argv[])
{
	g_hil->task_main();
}

int
HIL::set_mode(Mode mode)
{
	/*
	 * Configure for PWM output.
	 *
	 * Note that regardless of the configured mode, the task is always
	 * listening and mixing; the mode just selects which of the channels
	 * are presented on the output pins.
	 */
	switch (mode) {
	case MODE_2PWM:
		debug("MODE_2PWM");
		/* multi-port with flow control lines as PWM */
		_update_rate = 50;	/* default output rate */
		break;

	case MODE_4PWM:
		debug("MODE_4PWM");
		/* multi-port as 4 PWM outs */
		_update_rate = 50;	/* default output rate */
		break;

    	case MODE_8PWM:
		debug("MODE_8PWM");
		/* multi-port as 8 PWM outs */
		_update_rate = 50;	/* default output rate */
		break;

	case MODE_12PWM:
		debug("MODE_12PWM");
		/* multi-port as 12 PWM outs */
		_update_rate = 50;	/* default output rate */
		break;

	case MODE_16PWM:
		debug("MODE_16PWM");
		/* multi-port as 16 PWM outs */
		_update_rate = 50;	/* default output rate */
		break;

	case MODE_NONE:
		debug("MODE_NONE");
		/* disable servo outputs and set a very low update rate */
		_update_rate = 10;
		break;

	default:
		return -EINVAL;
	}
	_mode = mode;
	return OK;
}

int
HIL::set_pwm_rate(unsigned rate)
{
	if ((rate > 500) || (rate < 10))
		return -EINVAL;

	_update_rate = rate;
	return OK;
}

void
HIL::task_main()
{
	/*
	 * Subscribe to the appropriate PWM output topic based on whether we are the
	 * primary PWM output or not.
	 */
	_t_actuators = orb_subscribe(_primary_pwm_device ? ORB_ID_VEHICLE_ATTITUDE_CONTROLS :
				     ORB_ID(actuator_controls_1));
	/* force a reset of the update rate */
	_current_update_rate = 0;

	_t_armed = orb_subscribe(ORB_ID(actuator_armed));
	orb_set_interval(_t_armed, 200);		/* 5Hz update rate */

	/* advertise the mixed control outputs */
	actuator_outputs_s outputs;
	memset(&outputs, 0, sizeof(outputs));
<<<<<<< HEAD
	/* advertise the mixed control outputs */
	int dummy;
	_t_outputs = orb_advertise_multi(ORB_ID(actuator_outputs),
	&outputs, &dummy, ORB_PRIO_LOW);
=======
	/* advertise the mixed control outputs, insist on the first group output */
	_t_outputs = orb_advertise(ORB_ID(actuator_outputs),
				   &outputs);
>>>>>>> 5eadda5e

	px4_pollfd_struct_t fds[2];
	fds[0].fd = _t_actuators;
	fds[0].events = POLLIN;
	fds[1].fd = _t_armed;
	fds[1].events = POLLIN;

	unsigned num_outputs;

	/* select the number of virtual outputs */
	switch (_mode) {
	case MODE_2PWM:
		num_outputs = 2;
		break;

	case MODE_4PWM:
		num_outputs = 4;
		break;

	case MODE_8PWM:
	case MODE_12PWM:
	case MODE_16PWM:
		// XXX only support the lower 8 - trivial to extend
		num_outputs = 8;
		break;

	case MODE_NONE:
	default:
		num_outputs = 0;
		break;
	}

	log("starting");

	/* loop until killed */
	while (!_task_should_exit) {

		/* handle update rate changes */
		if (_current_update_rate != _update_rate) {
			int update_rate_in_ms = int(1000 / _update_rate);
			if (update_rate_in_ms < 2)
				update_rate_in_ms = 2;
			orb_set_interval(_t_actuators, update_rate_in_ms);
			// up_pwm_servo_set_rate(_update_rate);
			_current_update_rate = _update_rate;
		}

		/* sleep waiting for data, but no more than a second */
		int ret = px4_poll(&fds[0], 2, 1000);

		/* this would be bad... */
		if (ret < 0) {
			log("poll error %d", errno);
			continue;
		}

		/* do we have a control update? */
		if (fds[0].revents & POLLIN) {
			/* get controls - must always do this to avoid spinning */
			orb_copy(_primary_pwm_device ? ORB_ID_VEHICLE_ATTITUDE_CONTROLS :
				     ORB_ID(actuator_controls_1), _t_actuators, &_controls);

			/* can we mix? */
			if (_mixers != nullptr) {
				/* do mixing */
				outputs.noutputs = _mixers->mix(&outputs.output[0], num_outputs, NULL);
				outputs.timestamp = hrt_absolute_time();

				/* iterate actuators */
				for (unsigned i = 0; i < num_outputs; i++) {
					/* last resort: catch NaN, INF and out-of-band errors */
					if (i < outputs.noutputs &&
						PX4_ISFINITE(outputs.output[i]) &&
						outputs.output[i] >= -1.0f &&
						outputs.output[i] <= 1.0f) {
						/* scale for PWM output 900 - 2100us */
						outputs.output[i] = 1500 + (600 * outputs.output[i]);
					} else {
						/*
						 * Value is NaN, INF or out of band - set to the minimum value.
						 * This will be clearly visible on the servo status and will limit the risk of accidentally
						 * spinning motors. It would be deadly in flight.
						 */
						outputs.output[i] = 900;
					}
				}

				/* and publish for anyone that cares to see */
				orb_publish(ORB_ID(actuator_outputs), _t_outputs, &outputs);
			}
		}

		/* how about an arming update? */
		if (fds[1].revents & POLLIN) {
			actuator_armed_s aa;

			/* get new value */
			orb_copy(ORB_ID(actuator_armed), _t_armed, &aa);
		}
	}

	px4_close(_t_actuators);
	px4_close(_t_armed);

	/* make sure servos are off */
	// up_pwm_servo_deinit();

	/* note - someone else is responsible for restoring the GPIO config */

	/* tell the dtor that we are exiting */
	_task = -1;
}

int
HIL::control_callback(uintptr_t handle,
			uint8_t control_group,
			uint8_t control_index,
			float &input)
{
	const actuator_controls_s *controls = (actuator_controls_s *)handle;

	input = controls->control[control_index];
	return 0;
}

int
HIL::ioctl(device::file_t *filp, int cmd, unsigned long arg)
{
	int ret;

	debug("ioctl 0x%04x 0x%08x", cmd, arg);

	// /* try it as a GPIO ioctl first */
	// ret = HIL::gpio_ioctl(filp, cmd, arg);
	// if (ret != -ENOTTY)
	// 	return ret;

	/* if we are in valid PWM mode, try it as a PWM ioctl as well */
	switch(_mode) {
	case MODE_2PWM:
	case MODE_4PWM:
	case MODE_8PWM:
	case MODE_12PWM:
	case MODE_16PWM:
		ret = HIL::pwm_ioctl(filp, cmd, arg);
		break;
	default:
		ret = -ENOTTY;
		debug("not in a PWM mode");
		break;
	}

	/* if nobody wants it, let CDev have it */
	if (ret == -ENOTTY) {
#ifdef __PX4_NUTTX
		ret = CDev::ioctl(filp, cmd, arg);
#else
		ret = VDev::ioctl(filp, cmd, arg);
#endif
	}

	return ret;
}

int
HIL::pwm_ioctl(device::file_t *filp, int cmd, unsigned long arg)
{
	int ret = OK;
	// int channel;

	lock();

	switch (cmd) {
	case PWM_SERVO_ARM:
		// up_pwm_servo_arm(true);
		break;

	case PWM_SERVO_DISARM:
		// up_pwm_servo_arm(false);
		break;

	case PWM_SERVO_SET_UPDATE_RATE:
		// HIL always outputs at the alternate (usually faster) rate
		g_hil->set_pwm_rate(arg);
		break;

	case PWM_SERVO_SET_SELECT_UPDATE_RATE:
		// HIL always outputs at the alternate (usually faster) rate
		break;

	case PWM_SERVO_SET(2):
	case PWM_SERVO_SET(3):
		if (_mode != MODE_4PWM) {
			ret = -EINVAL;
			break;
		}

		/* FALLTHROUGH */
	case PWM_SERVO_SET(0):
	case PWM_SERVO_SET(1):
		if (arg < 2100) {
			// channel = cmd - PWM_SERVO_SET(0);
//			up_pwm_servo_set(channel, arg); XXX

		} else {
			ret = -EINVAL;
		}

		break;

	case PWM_SERVO_GET(2):
	case PWM_SERVO_GET(3):
		if (_mode != MODE_4PWM) {
			ret = -EINVAL;
			break;
		}

		/* FALLTHROUGH */
	case PWM_SERVO_GET(0):
	case PWM_SERVO_GET(1): {
			// channel = cmd - PWM_SERVO_SET(0);
			// *(servo_position_t *)arg = up_pwm_servo_get(channel);
			break;
		}

	case PWM_SERVO_GET_RATEGROUP(0) ... PWM_SERVO_GET_RATEGROUP(PWM_OUTPUT_MAX_CHANNELS - 1): {
		// no restrictions on output grouping
		unsigned channel = cmd - PWM_SERVO_GET_RATEGROUP(0);

		*(uint32_t *)arg = (1 << channel);
		break;
	}

	case MIXERIOCGETOUTPUTCOUNT:
		if (_mode == MODE_4PWM) {
			*(unsigned *)arg = 4;

		} else {
			*(unsigned *)arg = 2;
		}

		break;

	case MIXERIOCRESET:
		if (_mixers != nullptr) {
			delete _mixers;
			_mixers = nullptr;
		}

		break;

	case MIXERIOCADDSIMPLE: {
			mixer_simple_s *mixinfo = (mixer_simple_s *)arg;

			SimpleMixer *mixer = new SimpleMixer(control_callback,
							     (uintptr_t)&_controls, mixinfo);

			if (mixer->check()) {
				delete mixer;
				ret = -EINVAL;

			} else {
				if (_mixers == nullptr)
					_mixers = new MixerGroup(control_callback,
								 (uintptr_t)&_controls);

				_mixers->add_mixer(mixer);
			}

			break;
		}

	case MIXERIOCLOADBUF: {
			const char *buf = (const char *)arg;
			unsigned buflen = strnlen(buf, 1024);

			if (_mixers == nullptr)
				_mixers = new MixerGroup(control_callback, (uintptr_t)&_controls);

			if (_mixers == nullptr) {
				ret = -ENOMEM;

			} else {

				ret = _mixers->load_from_buf(buf, buflen);

				if (ret != 0) {
					debug("mixer load failed with %d", ret);
					delete _mixers;
					_mixers = nullptr;
					ret = -EINVAL;
				}
			}
			break;
		}


	default:
		ret = -ENOTTY;
		break;
	}

	unlock();

	return ret;
}

namespace
{

enum PortMode {
	PORT_MODE_UNDEFINED = 0,
	PORT1_MODE_UNSET,
	PORT1_FULL_PWM,
	PORT1_PWM_AND_SERIAL,
	PORT1_PWM_AND_GPIO,
	PORT2_MODE_UNSET,
	PORT2_8PWM,
	PORT2_12PWM,
	PORT2_16PWM,
};

static PortMode g_port_mode = PORT_MODE_UNDEFINED;

int
hil_new_mode(PortMode new_mode)
{
	// uint32_t gpio_bits;


//	/* reset to all-inputs */
//	g_hil->ioctl(0, GPIO_RESET, 0);

	// gpio_bits = 0;

	HIL::Mode servo_mode = HIL::MODE_NONE;

	switch (new_mode) {
	case PORT_MODE_UNDEFINED:
	case PORT1_MODE_UNSET:
    	case PORT2_MODE_UNSET:
		/* nothing more to do here */
		break;

	case PORT1_FULL_PWM:
		/* select 4-pin PWM mode */
		servo_mode = HIL::MODE_4PWM;
		break;

	case PORT1_PWM_AND_SERIAL:
		/* select 2-pin PWM mode */
		servo_mode = HIL::MODE_2PWM;
//		/* set RX/TX multi-GPIOs to serial mode */
//		gpio_bits = GPIO_MULTI_3 | GPIO_MULTI_4;
		break;

	case PORT1_PWM_AND_GPIO:
		/* select 2-pin PWM mode */
		servo_mode = HIL::MODE_2PWM;
		break;

	case PORT2_8PWM:
		/* select 8-pin PWM mode */
		servo_mode = HIL::MODE_8PWM;
		break;

	case PORT2_12PWM:
		/* select 12-pin PWM mode */
		servo_mode = HIL::MODE_12PWM;
		break;

	case PORT2_16PWM:
		/* select 16-pin PWM mode */
		servo_mode = HIL::MODE_16PWM;
		break;
	}

//	/* adjust GPIO config for serial mode(s) */
//	if (gpio_bits != 0)
//		g_hil->ioctl(0, GPIO_SET_ALT_1, gpio_bits);

	/* (re)set the PWM output mode */
	g_hil->set_mode(servo_mode);

	return OK;
}

int
test(void)
{
	int	fd;

	fd = px4_open(PWM_OUTPUT0_DEVICE_PATH, 0);

	if (fd < 0) {
		puts("open fail");
		return -ENODEV;
	}

	px4_ioctl(fd, PWM_SERVO_ARM, 0);
	px4_ioctl(fd, PWM_SERVO_SET(0), 1000);

	px4_close(fd);

	return OK;
}

int
fake(int argc, char *argv[])
{
	if (argc < 5) {
		puts("hil fake <roll> <pitch> <yaw> <thrust> (values -100 .. 100)");
		return -EINVAL;
	}

	actuator_controls_s ac;

	ac.control[0] = strtol(argv[1], 0, 0) / 100.0f;

	ac.control[1] = strtol(argv[2], 0, 0) / 100.0f;

	ac.control[2] = strtol(argv[3], 0, 0) / 100.0f;

	ac.control[3] = strtol(argv[4], 0, 0) / 100.0f;

	orb_advert_t handle = orb_advertise(ORB_ID_VEHICLE_ATTITUDE_CONTROLS, &ac);

	if (handle == nullptr) {
		puts("advertise failed");
		return 1;
	}

	return 0;
}

} // namespace

extern "C" __EXPORT int hil_main(int argc, char *argv[]);

static void
usage() {
	fprintf(stderr, "HIL: unrecognized command, try:\n");
	fprintf(stderr, "  mode_pwm, mode_gpio_serial, mode_pwm_serial, mode_pwm_gpio, mode_port2_pwm8, mode_port2_pwm12, mode_port2_pwm16\n");
}

int
hil_main(int argc, char *argv[])
{
	PortMode new_mode = PORT_MODE_UNDEFINED;
	const char *verb;
	int ret = OK;

	if (argc < 2) {
		usage();
		return -EINVAL;
	}
	verb = argv[1];

	if (g_hil == nullptr) {
		g_hil = new HIL;
		if (g_hil == nullptr) {
			return -ENOMEM;
		}
	}

	/*
	 * Mode switches.
	 */

 	// this was all cut-and-pasted from the FMU driver; it's junk
	if (!strcmp(verb, "mode_pwm")) {
		new_mode = PORT1_FULL_PWM;

	} else if (!strcmp(verb, "mode_pwm_serial")) {
		new_mode = PORT1_PWM_AND_SERIAL;

	} else if (!strcmp(verb, "mode_pwm_gpio")) {
		new_mode = PORT1_PWM_AND_GPIO;

	} else if (!strcmp(verb, "mode_port2_pwm8")) {
		new_mode = PORT2_8PWM;

	} else if (!strcmp(verb, "mode_port2_pwm12")) {
		new_mode = PORT2_8PWM;

	} else if (!strcmp(verb, "mode_port2_pwm16")) {
		new_mode = PORT2_8PWM;
	}

	/* was a new mode set? */
	if (new_mode != PORT_MODE_UNDEFINED) {

		/* yes but it's the same mode */
		if (new_mode == g_port_mode)
			return OK;

		/* switch modes */
		ret = hil_new_mode(new_mode);
	}
	else if (!strcmp(verb, "test")) {
		ret = test();
	}

	else if (!strcmp(verb, "fake")) {
		ret = fake(argc - 1, argv + 1);
	}

	else {
		usage();
		ret = -EINVAL;
	}

	if ( ret == OK && g_hil->_task == -1 ) {
		ret = g_hil->init();
		if (ret != OK) {
			warnx("failed to start the HIL driver");
			delete g_hil;
			g_hil = nullptr;
		}
	}
	return ret;
}<|MERGE_RESOLUTION|>--- conflicted
+++ resolved
@@ -347,16 +347,9 @@
 	/* advertise the mixed control outputs */
 	actuator_outputs_s outputs;
 	memset(&outputs, 0, sizeof(outputs));
-<<<<<<< HEAD
-	/* advertise the mixed control outputs */
-	int dummy;
-	_t_outputs = orb_advertise_multi(ORB_ID(actuator_outputs),
-	&outputs, &dummy, ORB_PRIO_LOW);
-=======
+
 	/* advertise the mixed control outputs, insist on the first group output */
-	_t_outputs = orb_advertise(ORB_ID(actuator_outputs),
-				   &outputs);
->>>>>>> 5eadda5e
+	_t_outputs = orb_advertise(ORB_ID(actuator_outputs), &outputs);
 
 	px4_pollfd_struct_t fds[2];
 	fds[0].fd = _t_actuators;
