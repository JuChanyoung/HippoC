--- conflicted
+++ resolved
@@ -118,13 +118,8 @@
 	int		_arming_sub;			/**< arming status of outputs */
 	int		_local_pos_sub;			/**< vehicle local position */
 	int		_pos_sp_triplet_sub;	/**< position setpoint triplet */
-<<<<<<< HEAD
-	int 	_local_pos_sp_sub;		/**< offboard local position setpoint */
-	int 	_global_vel_sp_sub;		/**< offboard global velocity setpoint */
-=======
 	int		_local_pos_sp_sub;		/**< offboard local position setpoint */
 	int		_global_vel_sp_sub;		/**< offboard global velocity setpoint */
->>>>>>> 63f91e0e
 
 	orb_advert_t	_att_sp_pub;			/**< attitude setpoint publication */
 	orb_advert_t	_local_pos_sp_pub;		/**< vehicle local position setpoint publication */
@@ -263,7 +258,6 @@
 	_manual_sub(-1),
 	_arming_sub(-1),
 	_local_pos_sub(-1),
-	_global_vel_sp_sub(-1),
 	_pos_sp_triplet_sub(-1),
 	_global_vel_sp_sub(-1),
 
