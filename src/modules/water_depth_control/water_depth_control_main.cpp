--- conflicted
+++ resolved
@@ -108,7 +108,7 @@
      float      _pressure_set;
      int        _v_att_sub;             /**< vehicle attitude subscription */
      int        _params_sub;            /**< parameter updates subscription */
-<<<<<<< HEAD
+
 
      float      _det;
      float      _invdet;
@@ -120,8 +120,7 @@
 
 
 
-=======
->>>>>>> fd8e3502
+
      int        _adc_sub_fd;         /**< raw sensor data subscription */
 
 
@@ -236,10 +235,9 @@
 
      void vehicle_attitude_setpoint_poll();
 
-<<<<<<< HEAD
-=======
+
      void raw_adc_data_poll();
->>>>>>> fd8e3502
+
 
      /**
       * Check for control state updates.
@@ -490,7 +488,7 @@
     }
 }
 
-<<<<<<< HEAD
+
 
 
 void WaterDepthControl::raw_adc_data_poll()
@@ -505,8 +503,6 @@
 }
 
 
-=======
->>>>>>> fd8e3502
 //define Pressure Depth Control
 void WaterDepthControl::control_attitude()
 {
@@ -679,11 +675,9 @@
     _v_att_sub = orb_subscribe(ORB_ID(vehicle_attitude));
     _pressure_raw = orb_subscribe(ORB_ID(pressure));
     _params_sub = orb_subscribe(ORB_ID(parameter_update));
-<<<<<<< HEAD
-
-=======
+
     _adc_sub_fd = orb_subscribe(ORB_ID(adc_report));
->>>>>>> fd8e3502
+
     _ctrl_state_sub = orb_subscribe(ORB_ID(control_state));
 
     _adc_sub_fd = orb_subscribe(ORB_ID(adc_report));
