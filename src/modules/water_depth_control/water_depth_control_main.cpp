--- conflicted
+++ resolved
@@ -110,14 +110,8 @@
      float      _pressure_set;
      int        _v_att_sub;             /**< vehicle attitude subscription */
      int        _params_sub;            /**< parameter updates subscription */
-<<<<<<< HEAD
      int        _adc_sub_fd;         /**< raw sensor data subscription */
-=======
-     float      _det;
-     float      _invdet;
-
-
->>>>>>> 90e0a8a9
+
 
 
      orb_advert_t	_actuators_0_pub;		/**< attitude actuator controls publication */
@@ -210,16 +204,14 @@
 
      void vehicle_attitude_setpoint_poll();
 
-<<<<<<< HEAD
      void raw_adc_data_poll();
-=======
+
      /**
       * Check for control state updates.
       */
      void control_state_poll();
 
      void task_main();
->>>>>>> 90e0a8a9
 };
 
 namespace water_depth_control
@@ -417,7 +409,6 @@
     }
 }
 
-<<<<<<< HEAD
 void WaterDepthControl::raw_adc_data_poll()
 {
     /* Always update */
@@ -429,8 +420,6 @@
     }
 }
 
-=======
-
 void WaterDepthControl::control_state_poll()
 {
     /* check if there is a new message */
@@ -442,8 +431,6 @@
     }
 }
 
-
->>>>>>> 90e0a8a9
 //define Pressure Depth Control
 void WaterDepthControl::control_attitude()
 {
@@ -559,11 +546,8 @@
     _v_att_sub = orb_subscribe(ORB_ID(vehicle_attitude));
     _pressure_raw = orb_subscribe(ORB_ID(pressure));
     _params_sub = orb_subscribe(ORB_ID(parameter_update));
-<<<<<<< HEAD
     _adc_sub_fd = orb_subscribe(ORB_ID(adc_report));
-=======
     _ctrl_state_sub = orb_subscribe(ORB_ID(control_state));
->>>>>>> 90e0a8a9
 
     /* initialize parameters cache */
     parameters_update();
@@ -609,16 +593,12 @@
             //start controller
             control_attitude();
 
-<<<<<<< HEAD
             //get ADC value and print it for debugging
             raw_adc_data_poll();
 
               //  printf("ADC 7:\t%8.4f\n", (double)_raw_adc.channel_value[7]);
-=======
-
 
             //thrust begins at 0.219
->>>>>>> 90e0a8a9
 
 
             /* publish actuator controls */
